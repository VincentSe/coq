(************************************************************************)
(*  v      *   The Coq Proof Assistant  /  The Coq Development Team     *)
(* <O___,, *   INRIA - CNRS - LIX - LRI - PPS - Copyright 1999-2016     *)
(*   \VV/  **************************************************************)
(*    //   *      This file is distributed under the terms of the       *)
(*         *       GNU Lesser General Public License Version 2.1        *)
(************************************************************************)

open Pp
open CErrors
open Util
open Flags
open Term
open Vars
open Termops
open Environ
open Redexpr
open Declare
open Names
open Libnames
open Globnames
open Nameops
open Constrexpr
open Constrexpr_ops
open Topconstr
open Constrintern
open Nametab
open Impargs
open Reductionops
open Indtypes
open Decl_kinds
open Pretyping
open Evarutil
open Evarconv
open Indschemes
open Misctypes
open Vernacexpr
open Sigma.Notations
open Context.Rel.Declaration
open Entries

module RelDecl = Context.Rel.Declaration

let do_universe poly l = Declare.do_universe poly l
let do_constraint poly l = Declare.do_constraint poly l

let rec under_binders env sigma f n c =
  if Int.equal n 0 then f env sigma (EConstr.of_constr c) else
    match kind_of_term c with
      | Lambda (x,t,c) ->
	  mkLambda (x,t,under_binders (push_rel (LocalAssum (x,t)) env) sigma f (n-1) c)
      | LetIn (x,b,t,c) ->
	  mkLetIn (x,b,t,under_binders (push_rel (LocalDef (x,b,t)) env) sigma f (n-1) c)
      | _ -> assert false

let rec complete_conclusion a cs = function
  | CProdN (loc,bl,c) -> CProdN (loc,bl,complete_conclusion a cs c)
  | CLetIn (loc,na,b,t,c) -> CLetIn (loc,na,b,t,complete_conclusion a cs c)
  | CHole (loc, k, _, _) ->
      let (has_no_args,name,params) = a in
      if not has_no_args then
	user_err ~loc 
	 (strbrk"Cannot infer the non constant arguments of the conclusion of "
	  ++ pr_id cs ++ str ".");
      let args = List.map (fun id -> CRef(Ident(loc,id),None)) params in
      CAppExpl (loc,(None,Ident(loc,name),None),List.rev args)
  | c -> c

(* Commands of the interface *)

(* 1| Constant definitions *)

let red_constant_entry n ce sigma = function
  | None -> ce
  | Some red ->
      let proof_out = ce.const_entry_body in
      let env = Global.env () in
      let (redfun, _) = reduction_of_red_expr env red in
      let redfun env sigma c =
        let sigma = Sigma.Unsafe.of_evar_map sigma in
        let Sigma (c, _, _) = redfun.e_redfun env sigma c in
        EConstr.Unsafe.to_constr c
      in
      { ce with const_entry_body = Future.chain ~pure:true proof_out
        (fun ((body,ctx),eff) -> (under_binders env sigma redfun n body,ctx),eff) }

let warn_implicits_in_term =
  CWarnings.create ~name:"implicits-in-term" ~category:"implicits"
         (fun () ->
          strbrk "Implicit arguments declaration relies on type." ++ spc () ++
            strbrk "The term declares more implicits than the type here.")
        
let interp_definition pl bl p red_option c ctypopt =
  let env = Global.env() in
  let ctx = Evd.make_evar_universe_context env pl in
  let evdref = ref (Evd.from_ctx ctx) in
  let impls, ((env_bl, ctx), imps1) = interp_context_evars env evdref bl in
<<<<<<< HEAD
  let ctx = List.map (fun d -> map_rel_decl EConstr.Unsafe.to_constr d) ctx in
  let nb_args = List.length ctx in
=======
  let nb_args = Context.Rel.nhyps ctx in
>>>>>>> 2ddc9d12
  let imps,pl,ce =
    match ctypopt with
      None ->
        let subst = evd_comb0 Evd.nf_univ_variables evdref in
	let ctx = Context.Rel.map (Vars.subst_univs_constr subst) ctx in
	let env_bl = push_rel_context ctx env in
	let c, imps2 = interp_constr_evars_impls ~impls env_bl evdref c in
	let c = EConstr.Unsafe.to_constr c in
        let nf,subst = Evarutil.e_nf_evars_and_universes evdref in
        let body = nf (it_mkLambda_or_LetIn c ctx) in
	let vars = Universes.universes_of_constr body in
	let evd = Evd.restrict_universe_context !evdref vars in
	let pl, uctx = Evd.universe_context ?names:pl evd in
 	imps1@(Impargs.lift_implicits nb_args imps2), pl,
	  definition_entry ~univs:uctx ~poly:p body
    | Some ctyp ->
	let ty, impsty = interp_type_evars_impls ~impls env_bl evdref ctyp in
	let subst = evd_comb0 Evd.nf_univ_variables evdref in
	let ctx = Context.Rel.map (Vars.subst_univs_constr subst) ctx in
	let env_bl = push_rel_context ctx env in
	let c, imps2 = interp_casted_constr_evars_impls ~impls env_bl evdref c ty in
	let c = EConstr.Unsafe.to_constr c in
	let nf, subst = Evarutil.e_nf_evars_and_universes evdref in
	let body = nf (it_mkLambda_or_LetIn c ctx) in
	let ty = EConstr.Unsafe.to_constr ty in
	let typ = nf (Term.it_mkProd_or_LetIn ty ctx) in
        let beq b1 b2 = if b1 then b2 else not b2 in
        let impl_eq (x,y,z) (x',y',z') = beq x x' && beq y y' && beq z z' in
	(* Check that all implicit arguments inferable from the term
           are inferable from the type *)
        let chk (key,va) =
          impl_eq (List.assoc_f Pervasives.(=) key impsty) va (* FIXME *)
        in
	if not (try List.for_all chk imps2 with Not_found -> false)
	then warn_implicits_in_term ();
        let vars = Univ.LSet.union (Universes.universes_of_constr body) 
          (Universes.universes_of_constr typ) in
        let ctx = Evd.restrict_universe_context !evdref vars in
	let pl, uctx = Evd.universe_context ?names:pl ctx in
	imps1@(Impargs.lift_implicits nb_args impsty), pl,
	  definition_entry ~types:typ ~poly:p 
	    ~univs:uctx body
  in
  red_constant_entry (Context.Rel.length ctx) ce !evdref red_option, !evdref, pl, imps

let check_definition (ce, evd, _, imps) =
  check_evars_are_solved (Global.env ()) evd Evd.empty;
  ce

let warn_local_declaration =
  CWarnings.create ~name:"local-declaration" ~category:"scope"
         (fun (id,kind) ->
          pr_id id ++ strbrk " is declared as a local " ++ str kind)

let get_locality id ~kind = function
| Discharge ->
  (** If a Let is defined outside a section, then we consider it as a local definition *)
   warn_local_declaration (id,kind);
  true
| Local -> true
| Global -> false

let declare_global_definition ident ce local k pl imps =
  let local = get_locality ident ~kind:"definition" local in
  let kn = declare_constant ident ~local (DefinitionEntry ce, IsDefinition k) in
  let gr = ConstRef kn in
  let () = maybe_declare_manual_implicits false gr imps in
  let () = Universes.register_universe_binders gr pl in
  let () = definition_message ident in
  gr

let declare_definition_hook = ref ignore
let set_declare_definition_hook = (:=) declare_definition_hook
let get_declare_definition_hook () = !declare_definition_hook

let warn_definition_not_visible =
  CWarnings.create ~name:"definition-not-visible" ~category:"implicits"
         (fun ident ->
          strbrk "Section definition " ++
            pr_id ident ++ strbrk " is not visible from current goals")

let declare_definition ident (local, p, k) ce pl imps hook =
  let fix_exn = Future.fix_exn_of ce.const_entry_body in
  let () = !declare_definition_hook ce in
  let r = match local with
  | Discharge when Lib.sections_are_opened () ->
    let c = SectionLocalDef ce in
    let _ = declare_variable ident (Lib.cwd(), c, IsDefinition k) in
    let () = definition_message ident in
    let gr = VarRef ident in
    let () = maybe_declare_manual_implicits false gr imps in
    let () = if Pfedit.refining () then
	       warn_definition_not_visible ident
    in
    gr
  | Discharge | Local | Global ->
    declare_global_definition ident ce local k pl imps in
  Lemmas.call_hook fix_exn hook local r

let _ = Obligations.declare_definition_ref :=
       (fun i k c imps hook -> declare_definition i k c [] imps hook)

let do_definition ident k pl bl red_option c ctypopt hook =
  let (ce, evd, pl', imps as def) =
    interp_definition pl bl (pi2 k) red_option c ctypopt
  in
    if Flags.is_program_mode () then
      let env = Global.env () in
      let (c,ctx), sideff = Future.force ce.const_entry_body in
      assert(Safe_typing.empty_private_constants = sideff);
      assert(Univ.ContextSet.is_empty ctx);
      let typ = match ce.const_entry_type with 
	| Some t -> t
	| None -> EConstr.Unsafe.to_constr (Retyping.get_type_of env evd (EConstr.of_constr c))
      in 
      Obligations.check_evars env evd;
      let obls, _, c, cty = 
	Obligations.eterm_obligations env ident evd 0 c typ
      in
      let ctx = Evd.evar_universe_context evd in
      let hook = Lemmas.mk_hook (fun l r _ -> Lemmas.call_hook (fun exn -> exn) hook l r) in
	ignore(Obligations.add_definition
          ident ~term:c cty ctx ?pl ~implicits:imps ~kind:k ~hook obls)
    else let ce = check_definition def in
      ignore(declare_definition ident k ce pl' imps
        (Lemmas.mk_hook
          (fun l r -> Lemmas.call_hook (fun exn -> exn) hook l r;r)))

(* 2| Variable/Hypothesis/Parameter/Axiom declarations *)

let declare_assumption is_coe (local,p,kind) (c,ctx) pl imps impl nl (_,ident) =
match local with
| Discharge when Lib.sections_are_opened () ->
  let decl = (Lib.cwd(), SectionLocalAssum ((c,ctx),p,impl), IsAssumption kind) in
  let _ = declare_variable ident decl in
  let () = assumption_message ident in
  let () =
    if not !Flags.quiet && Pfedit.refining () then
    Feedback.msg_info (str"Variable" ++ spc () ++ pr_id ident ++
    strbrk " is not visible from current goals")
  in
  let r = VarRef ident in
  let () = Typeclasses.declare_instance None true r in
  let () = if is_coe then Class.try_add_new_coercion r ~local:true false in
  (r,Univ.Instance.empty,true)

| Global | Local | Discharge ->
  let local = get_locality ident ~kind:"axiom" local in
  let inl = match nl with
    | NoInline -> None
    | DefaultInline -> Some (Flags.get_inline_level())
    | InlineAt i -> Some i
  in
  let ctx = Univ.ContextSet.to_context ctx in
  let decl = (ParameterEntry (None,p,(c,ctx),inl), IsAssumption kind) in
  let kn = declare_constant ident ~local decl in
  let gr = ConstRef kn in
  let () = maybe_declare_manual_implicits false gr imps in
  let () = Universes.register_universe_binders gr pl in
  let () = assumption_message ident in
  let () = Typeclasses.declare_instance None false gr in
  let () = if is_coe then Class.try_add_new_coercion gr local p in
  let inst = 
    if p (* polymorphic *) then Univ.UContext.instance ctx 
    else Univ.Instance.empty
  in
    (gr,inst,Lib.is_modtype_strict ())

let interp_assumption evdref env impls bl c =
  let c = mkCProdN (local_binders_loc bl) bl c in
  let ty, impls = interp_type_evars_impls env evdref ~impls c in
  let ty = EConstr.Unsafe.to_constr ty in
  (ty, impls)

let declare_assumptions idl is_coe k (c,ctx) pl imps impl_is_on nl =
  let refs, status, _ =
    List.fold_left (fun (refs,status,ctx) id ->
      let ref',u',status' =
	declare_assumption is_coe k (c,ctx) pl imps impl_is_on nl id in
      (ref',u')::refs, status' && status, Univ.ContextSet.empty)
      ([],true,ctx) idl
  in
  List.rev refs, status

let do_assumptions_unbound_univs (_, poly, _ as kind) nl l =
  let open Context.Named.Declaration in
  let env = Global.env () in
  let evdref = ref (Evd.from_env env) in
  let l = 
    if poly then
      (* Separate declarations so that A B : Type puts A and B in different levels. *)
      List.fold_right (fun (is_coe,(idl,c)) acc ->
        List.fold_right (fun id acc -> 
	  (is_coe, ([id], c)) :: acc) idl acc)
        l []
    else l
  in
  (* We intepret all declarations in the same evar_map, i.e. as a telescope. *)
  let _,l = List.fold_map (fun (env,ienv) (is_coe,(idl,c)) ->
    let t,imps = interp_assumption evdref env ienv [] c in
    let env =
      push_named_context (List.map (fun (_,id) -> LocalAssum (id,t)) idl) env in
    let ienv = List.fold_right (fun (_,id) ienv ->
      let impls = compute_internalization_data env Variable t imps in
      Id.Map.add id impls ienv) idl ienv in
      ((env,ienv),((is_coe,idl),t,imps))) 
    (env,empty_internalization_env) l
  in
  let evd = solve_remaining_evars all_and_fail_flags env !evdref Evd.empty in
  (* The universe constraints come from the whole telescope. *)
  let evd = Evd.nf_constraints evd in
  let ctx = Evd.universe_context_set evd in
  let nf_evar c = EConstr.Unsafe.to_constr (nf_evar evd (EConstr.of_constr c)) in
  let l = List.map (on_pi2 nf_evar) l in
  pi2 (List.fold_left (fun (subst,status,ctx) ((is_coe,idl),t,imps) ->
    let t = replace_vars subst t in
    let (refs,status') = declare_assumptions idl is_coe kind (t,ctx) [] imps false nl in
    let subst' = List.map2 
      (fun (_,id) (c,u) -> (id,Universes.constr_of_global_univ (c,u)))
      idl refs 
    in
    (subst'@subst, status' && status,
     (* The universe constraints are declared with the first declaration only. *)
     Univ.ContextSet.empty)) ([],true,ctx) l)

let do_assumptions_bound_univs coe kind nl id pl c =
  let env = Global.env () in
  let ctx = Evd.make_evar_universe_context env pl in
  let evdref = ref (Evd.from_ctx ctx) in
  let ty, impls = interp_type_evars_impls env evdref c in
  let nf, subst = Evarutil.e_nf_evars_and_universes evdref in
  let ty = EConstr.Unsafe.to_constr ty in
  let ty = nf ty in
  let vars = Universes.universes_of_constr ty in
  let evd = Evd.restrict_universe_context !evdref vars in
  let pl, uctx = Evd.universe_context ?names:pl evd in
  let uctx = Univ.ContextSet.of_context uctx in
  let (_, _, st) = declare_assumption coe kind (ty, uctx) pl impls false nl id in
  st

let do_assumptions kind nl l = match l with
| [coe, ([id, Some pl], c)] ->
  let () = match kind with
  | (Discharge, _, _) when Lib.sections_are_opened () ->
    let loc = fst id in
    let msg = Pp.str "Section variables cannot be polymorphic." in
    user_err ~loc  msg
  | _ -> ()
  in
  do_assumptions_bound_univs coe kind nl id (Some pl) c
| _ ->
  let map (coe, (idl, c)) =
    let map (id, univs) = match univs with
    | None -> id
    | Some _ ->
      let loc = fst id in
      let msg =
	Pp.str "Assumptions with bound universes can only be defined one at a time." in
      user_err ~loc  msg
    in
    (coe, (List.map map idl, c))
  in
  let l = List.map map l in
  do_assumptions_unbound_univs kind nl l

(* 3a| Elimination schemes for mutual inductive definitions *)

(* 3b| Mutual inductive definitions *)

let push_types env idl tl =
  List.fold_left2 (fun env id t -> Environ.push_rel (LocalAssum (Name id,t)) env)
    env idl tl

type structured_one_inductive_expr = {
  ind_name : Id.t;
  ind_univs : lident list option;
  ind_arity : constr_expr;
  ind_lc : (Id.t * constr_expr) list
}

type structured_inductive_expr =
  local_binder_expr list * structured_one_inductive_expr list

let minductive_message warn = function
  | []  -> error "No inductive definition."
  | [x] -> (pr_id x ++ str " is defined" ++ 
	    if warn then str " as a non-primitive record" else mt())
  | l   -> hov 0  (prlist_with_sep pr_comma pr_id l ++
		     spc () ++ str "are defined")

let check_all_names_different indl =
  let ind_names = List.map (fun ind -> ind.ind_name) indl in
  let cstr_names = List.map_append (fun ind -> List.map fst ind.ind_lc) indl in
  let l = List.duplicates Id.equal ind_names in
  let () = match l with
  | [] -> ()
  | t :: _ -> raise (InductiveError (SameNamesTypes t))
  in
  let l = List.duplicates Id.equal cstr_names in
  let () = match l with
  | [] -> ()
  | c :: _ -> raise (InductiveError (SameNamesConstructors (List.hd l)))
  in
  let l = List.intersect Id.equal ind_names cstr_names in
  match l with
  | [] -> ()
  | _ -> raise (InductiveError (SameNamesOverlap l))

let mk_mltype_data evdref env assums arity indname =
  let is_ml_type = is_sort env !evdref (EConstr.of_constr arity) in
  (is_ml_type,indname,assums)

let prepare_param = function
  | LocalAssum (na,t) -> out_name na, LocalAssumEntry t
  | LocalDef (na,b,_) -> out_name na, LocalDefEntry b

(** Make the arity conclusion flexible to avoid generating an upper bound universe now,
    only if the universe does not appear anywhere else.
    This is really a hack to stay compatible with the semantics of template polymorphic 
    inductives which are recognized when a "Type" appears at the end of the conlusion in
    the source syntax. *)
    
let rec check_anonymous_type ind =
  let open Glob_term in
    match ind with
    | GSort (_, GType []) -> true
    | GProd (_, _, _, _, e) 
    | GLetIn (_, _, _, _, e)
    | GLambda (_, _, _, _, e)
    | GApp (_, e, _)
    | GCast (_, e, _) -> check_anonymous_type e
    | _ -> false

let make_conclusion_flexible evdref ty poly =
  if poly && isArity ty then
    let _, concl = destArity ty in
      match concl with
      | Type u -> 
        (match Univ.universe_level u with
        | Some u -> 
	  evdref := Evd.make_flexible_variable !evdref true u
	| None -> ())
      | _ -> ()
  else () 
	
let is_impredicative env u = 
  u = Prop Null || (is_impredicative_set env && u = Prop Pos)

let interp_ind_arity env evdref ind =
  let c = intern_gen IsType env ind.ind_arity in
  let imps = Implicit_quantifiers.implicits_of_glob_constr ~with_products:true c in
  let t, impls = understand_tcc_evars env evdref ~expected_type:IsType c, imps in
  let pseudo_poly = check_anonymous_type c in
  let () = if not (Reductionops.is_arity env !evdref t) then
    user_err ~loc:(constr_loc ind.ind_arity) (str "Not an arity")
  in
  let t = EConstr.Unsafe.to_constr t in
    t, pseudo_poly, impls

let interp_cstrs evdref env impls mldata arity ind =
  let cnames,ctyps = List.split ind.ind_lc in
  (* Complete conclusions of constructor types if given in ML-style syntax *)
  let ctyps' = List.map2 (complete_conclusion mldata) cnames ctyps in
  (* Interpret the constructor types *)
  let ctyps'', cimpls = List.split (List.map (interp_type_evars_impls evdref env ~impls %> on_fst EConstr.Unsafe.to_constr) ctyps') in
    (cnames, ctyps'', cimpls)

let sign_level env evd sign =
  fst (List.fold_right
    (fun d (lev,env) ->
      match d with
      | LocalDef _ -> lev, push_rel d env
      | LocalAssum _ ->
	let s = destSort (Reduction.whd_all env 
			    (EConstr.Unsafe.to_constr (nf_evar evd (Retyping.get_type_of env evd (EConstr.of_constr (RelDecl.get_type d))))))
	in
	let u = univ_of_sort s in
	  (Univ.sup u lev, push_rel d env))
    sign (Univ.type0m_univ,env))

let sup_list min = List.fold_left Univ.sup min

let extract_level env evd min tys = 
  let sorts = List.map (fun ty -> 
    let ctx, concl = Reduction.dest_prod_assum env ty in
      sign_level env evd (LocalAssum (Anonymous, concl) :: ctx)) tys
  in sup_list min sorts

let is_flexible_sort evd u =
  match Univ.Universe.level u with
  | Some l -> Evd.is_flexible_level evd l
  | None -> false

let inductive_levels env evdref poly arities inds =
  let destarities = List.map (fun x -> x, Reduction.dest_arity env x) arities in
  let levels = List.map (fun (x,(ctx,a)) -> 
    if a = Prop Null then None
    else Some (univ_of_sort a)) destarities
  in
  let cstrs_levels, min_levels, sizes = 
    CList.split3
      (List.map2 (fun (_,tys,_) (arity,(ctx,du)) -> 
	let len = List.length tys in
	let minlev = Sorts.univ_of_sort du in
	let minlev =
	  if len > 1 && not (is_impredicative env du) then
	    Univ.sup minlev Univ.type0_univ
	  else minlev
	in
	let minlev =
	  (** Indices contribute. *)
	  if Indtypes.is_indices_matter () && List.length ctx > 0 then (
	    let ilev = sign_level env !evdref ctx in
	      Univ.sup ilev minlev)
	  else minlev
	in
	let clev = extract_level env !evdref minlev tys in
	  (clev, minlev, len)) inds destarities)
  in
  (* Take the transitive closure of the system of constructors *)
  (* level constraints and remove the recursive dependencies *)
  let levels' = Universes.solve_constraints_system (Array.of_list levels)
    (Array.of_list cstrs_levels) (Array.of_list min_levels)
  in
  let evd, arities =
    CList.fold_left3 (fun (evd, arities) cu (arity,(ctx,du)) len ->
      if is_impredicative env du then
	(** Any product is allowed here. *)
	evd, arity :: arities
      else (** If in a predicative sort, or asked to infer the type,
	       we take the max of:
	       - indices (if in indices-matter mode)
	       - constructors
	       - Type(1) if there is more than 1 constructor
	   *)
        (** Constructors contribute. *)
	let evd = 
	  if Sorts.is_set du then
	    if not (Evd.check_leq evd cu Univ.type0_univ) then 
	      raise (Indtypes.InductiveError Indtypes.LargeNonPropInductiveNotInType)
	    else evd
	  else evd
	    (* Evd.set_leq_sort env evd (Type cu) du *)
	in
	let evd = 
	  if len >= 2 && Univ.is_type0m_univ cu then 
	   (** "Polymorphic" type constraint and more than one constructor, 
	       should not land in Prop. Add constraint only if it would
	       land in Prop directly (no informative arguments as well). *)
	    Evd.set_leq_sort env evd (Prop Pos) du
	  else evd
	in
	let duu = Sorts.univ_of_sort du in
	let evd =
	  if not (Univ.is_small_univ duu) && Univ.Universe.equal cu duu then
	    if is_flexible_sort evd duu && not (Evd.check_leq evd Univ.type0_univ duu) then
	      Evd.set_eq_sort env evd (Prop Null) du
	    else evd
	  else Evd.set_eq_sort env evd (Type cu) du
	in
	  (evd, arity :: arities))
    (!evdref,[]) (Array.to_list levels') destarities sizes
  in evdref := evd; List.rev arities

let check_named (loc, na) = match na with
| Name _ -> ()
| Anonymous ->
  let msg = str "Parameters must be named." in
  user_err ~loc  msg


let check_param = function
| CLocalDef (na, _, _) -> check_named na
| CLocalAssum (nas, Default _, _) -> List.iter check_named nas
| CLocalAssum (nas, Generalized _, _) -> ()
| CLocalPattern _ -> assert false

let interp_mutual_inductive (paramsl,indl) notations poly prv finite =
  check_all_names_different indl;
  List.iter check_param paramsl;
  let env0 = Global.env() in
  let pl = (List.hd indl).ind_univs in
  let ctx = Evd.make_evar_universe_context env0 pl in
  let evdref = ref Evd.(from_ctx ctx) in
  let _, ((env_params, ctx_params), userimpls) =
    interp_context_evars env0 evdref paramsl
  in
  let ctx_params = List.map (fun d -> map_rel_decl EConstr.Unsafe.to_constr d) ctx_params in
  let indnames = List.map (fun ind -> ind.ind_name) indl in
      
  (* Names of parameters as arguments of the inductive type (defs removed) *)
  let assums = List.filter is_local_assum ctx_params in
  let params = List.map (RelDecl.get_name %> out_name) assums in

  (* Interpret the arities *)
  let arities = List.map (interp_ind_arity env_params evdref) indl in

  let fullarities = List.map (fun (c, _, _) -> Term.it_mkProd_or_LetIn c ctx_params) arities in
  let env_ar = push_types env0 indnames fullarities in
  let env_ar_params = push_rel_context ctx_params env_ar in

  (* Compute interpretation metadatas *)
  let indimpls = List.map (fun (_, _, impls) -> userimpls @ 
    lift_implicits (Context.Rel.nhyps ctx_params) impls) arities in
  let arities = List.map pi1 arities and aritypoly = List.map pi2 arities in
  let impls = compute_internalization_env env0 (Inductive params) indnames fullarities indimpls in
  let implsforntn = compute_internalization_env env0 Variable indnames fullarities indimpls in
  let mldatas = List.map2 (mk_mltype_data evdref env_params params) arities indnames in

  let constructors =
    Metasyntax.with_syntax_protection (fun () ->
     (* Temporary declaration of notations and scopes *)
     List.iter (Metasyntax.set_notation_for_interpretation implsforntn) notations;
     (* Interpret the constructor types *)
     List.map3 (interp_cstrs env_ar_params evdref impls) mldatas arities indl)
     () in

  (* Try further to solve evars, and instantiate them *)
  let sigma = solve_remaining_evars all_and_fail_flags env_params !evdref Evd.empty in
  evdref := sigma;
  (* Compute renewed arities *)
  let nf,_ = e_nf_evars_and_universes evdref in
  let arities = List.map nf arities in
  let constructors = List.map (fun (idl,cl,impsl) -> (idl,List.map nf cl,impsl)) constructors in
  let _ = List.iter2 (fun ty poly -> make_conclusion_flexible evdref ty poly) arities aritypoly in
  let arities = inductive_levels env_ar_params evdref poly arities constructors in
  let nf',_ = e_nf_evars_and_universes evdref in
  let nf x = nf' (nf x) in
  let arities = List.map nf' arities in
  let constructors = List.map (fun (idl,cl,impsl) -> (idl,List.map nf' cl,impsl)) constructors in
  let ctx_params = Context.Rel.map nf ctx_params in
  let evd = !evdref in
  let pl, uctx = Evd.universe_context ?names:pl evd in
  List.iter (fun c -> check_evars env_params Evd.empty evd (EConstr.of_constr c)) arities;
  Context.Rel.iter (fun c -> check_evars env0 Evd.empty evd (EConstr.of_constr c)) ctx_params;
  List.iter (fun (_,ctyps,_) ->
    List.iter (fun c -> check_evars env_ar_params Evd.empty evd (EConstr.of_constr c)) ctyps)
    constructors;

  (* Build the inductive entries *)
  let entries = List.map4 (fun ind arity template (cnames,ctypes,cimpls) -> {
    mind_entry_typename = ind.ind_name;
    mind_entry_arity = arity;
    mind_entry_template = template;
    mind_entry_consnames = cnames;
    mind_entry_lc = ctypes
  }) indl arities aritypoly constructors in
  let impls =
    let len = Context.Rel.nhyps ctx_params in
      List.map2 (fun indimpls (_,_,cimpls) ->
	indimpls, List.map (fun impls ->
	  userimpls @ (lift_implicits len impls)) cimpls) indimpls constructors
  in
  (* Build the mutual inductive entry *)
  { mind_entry_params = List.map prepare_param ctx_params;
    mind_entry_record = None;
    mind_entry_finite = finite;
    mind_entry_inds = entries;
    mind_entry_polymorphic = poly;
    mind_entry_private = if prv then Some false else None;
    mind_entry_universes = uctx;
  },
    pl, impls

(* Very syntactical equality *)
let eq_local_binders bl1 bl2 =
  List.equal local_binder_eq bl1 bl2

let extract_coercions indl =
  let mkqid (_,((_,id),_)) = qualid_of_ident id in
  let extract lc = List.filter (fun (iscoe,_) -> iscoe) lc in
  List.map mkqid (List.flatten(List.map (fun (_,_,_,lc) -> extract lc) indl))

let extract_params indl =
  let paramsl = List.map (fun (_,params,_,_) -> params) indl in
  match paramsl with
  | [] -> anomaly (Pp.str "empty list of inductive types")
  | params::paramsl ->
      if not (List.for_all (eq_local_binders params) paramsl) then error
	"Parameters should be syntactically the same for each inductive type.";
      params

let extract_inductive indl =
  List.map (fun (((_,indname),pl),_,ar,lc) -> {
    ind_name = indname; ind_univs = pl;
    ind_arity = Option.cata (fun x -> x) (CSort (Loc.ghost,GType [])) ar;
    ind_lc = List.map (fun (_,((_,id),t)) -> (id,t)) lc
  }) indl

let extract_mutual_inductive_declaration_components indl =
  let indl,ntnl = List.split indl in
  let params = extract_params indl in
  let coes = extract_coercions indl in
  let indl = extract_inductive indl in
  (params,indl), coes, List.flatten ntnl

let is_recursive mie =
  let rec is_recursive_constructor lift typ =
    match Term.kind_of_term typ with
    | Prod (_,arg,rest) ->
        not (EConstr.Vars.noccurn Evd.empty (** FIXME *) lift (EConstr.of_constr arg)) ||
        is_recursive_constructor (lift+1) rest
    | LetIn (na,b,t,rest) -> is_recursive_constructor (lift+1) rest
    | _ -> false
  in
  match mie.mind_entry_inds with
  | [ind] ->
      let nparams = List.length mie.mind_entry_params in
      List.exists (fun t -> is_recursive_constructor (nparams+1) t) ind.mind_entry_lc
  | _ -> false

let declare_mutual_inductive_with_eliminations mie pl impls =
  (* spiwack: raises an error if the structure is supposed to be non-recursive,
        but isn't *)
  begin match mie.mind_entry_finite with
  | BiFinite when is_recursive mie ->
      if Option.has_some mie.mind_entry_record then
        error "Records declared with the keywords Record or Structure cannot be recursive. You can, however, define recursive records using the Inductive or CoInductive command."
      else
        error ("Types declared with the keyword Variant cannot be recursive. Recursive types are defined with the Inductive and CoInductive command.")
  | _ -> ()
  end;
  let names = List.map (fun e -> e.mind_entry_typename) mie.mind_entry_inds in
  let (_, kn), prim = declare_mind mie in
  let mind = Global.mind_of_delta_kn kn in
  List.iteri (fun i (indimpls, constrimpls) ->
	      let ind = (mind,i) in
	      let gr = IndRef ind in
	      maybe_declare_manual_implicits false gr indimpls;
	      Universes.register_universe_binders gr pl;
	      List.iteri
		(fun j impls ->
		 maybe_declare_manual_implicits false
		    (ConstructRef (ind, succ j)) impls)
		constrimpls)
      impls;
  let warn_prim = match mie.mind_entry_record with Some (Some _) -> not prim | _ -> false in
  if_verbose Feedback.msg_info (minductive_message warn_prim names);
  if mie.mind_entry_private == None
  then declare_default_schemes mind;
  mind

type one_inductive_impls =
  Impargs.manual_explicitation list (* for inds *)*
  Impargs.manual_explicitation list list (* for constrs *)

let do_mutual_inductive indl poly prv finite =
  let indl,coes,ntns = extract_mutual_inductive_declaration_components indl in
  (* Interpret the types *)
  let mie,pl,impls = interp_mutual_inductive indl ntns poly prv finite in
  (* Declare the mutual inductive block with its associated schemes *)
  ignore (declare_mutual_inductive_with_eliminations mie pl impls);
  (* Declare the possible notations of inductive types *)
  List.iter Metasyntax.add_notation_interpretation ntns;
  (* Declare the coercions *)
  List.iter (fun qid -> Class.try_add_new_coercion (locate qid) false poly) coes;
  (* If positivity is assumed declares itself as unsafe. *)
  if Environ.deactivated_guard (Global.env ()) then Feedback.feedback Feedback.AddedAxiom else ()

(* 3c| Fixpoints and co-fixpoints *)

(* An (unoptimized) function that maps preorders to partial orders...

   Input:  a list of associations (x,[y1;...;yn]), all yi distincts
           and different of x, meaning x<=y1, ..., x<=yn

   Output: a list of associations (x,Inr [y1;...;yn]), collecting all
           distincts yi greater than x, _or_, (x, Inl y) meaning that
           x is in the same class as y (in which case, x occurs
           nowhere else in the association map)

   partial_order : ('a * 'a list) list -> ('a * ('a,'a list) union) list
*)

let rec partial_order cmp = function
  | [] -> []
  | (x,xge)::rest ->
    let rec browse res xge' = function
    | [] ->
	let res = List.map (function
	  | (z, Inr zge) when List.mem_f cmp x zge ->
            (z, Inr (List.union cmp zge xge'))
	  | r -> r) res in
	(x,Inr xge')::res
    | y::xge ->
      let rec link y =
	try match List.assoc_f cmp y res with
	| Inl z -> link z
	| Inr yge ->
	  if List.mem_f cmp x yge then
	    let res = List.remove_assoc_f cmp y res in
	    let res = List.map (function
	      | (z, Inl t) ->
		  if cmp t y then (z, Inl x) else (z, Inl t)
	      | (z, Inr zge) ->
		  if List.mem_f cmp y zge then
		    (z, Inr (List.add_set cmp x (List.remove cmp y zge)))
		  else
		    (z, Inr zge)) res in
	    browse ((y,Inl x)::res) xge' (List.union cmp xge (List.remove cmp x yge))
	  else
	    browse res (List.add_set cmp y (List.union cmp xge' yge)) xge
	with Not_found -> browse res (List.add_set cmp y xge') xge
      in link y
    in browse (partial_order cmp rest) [] xge

let non_full_mutual_message x xge y yge isfix rest =
  let reason =
    if Id.List.mem x yge then
      pr_id y ++ str " depends on " ++ pr_id x ++ strbrk " but not conversely"
    else if Id.List.mem y xge then
      pr_id x ++ str " depends on " ++ pr_id y ++ strbrk " but not conversely"
    else
      pr_id y ++ str " and " ++ pr_id x ++ strbrk " are not mutually dependent" in
  let e = if List.is_empty rest then reason else strbrk "e.g., " ++ reason in
  let k = if isfix then "fixpoint" else "cofixpoint" in
  let w =
    if isfix
    then strbrk "Well-foundedness check may fail unexpectedly." ++ fnl()
    else mt () in
  strbrk "Not a fully mutually defined " ++ str k ++ fnl () ++
  str "(" ++ e ++ str ")." ++ fnl () ++ w

let warn_non_full_mutual =
  CWarnings.create ~name:"non-full-mutual" ~category:"fixpoints"
         (fun (x,xge,y,yge,isfix,rest) ->
          non_full_mutual_message x xge y yge isfix rest)

let check_mutuality env evd isfix fixl =
  let names = List.map fst fixl in
  let preorder =
    List.map (fun (id,def) ->
      (id, List.filter (fun id' -> not (Id.equal id id') && occur_var env evd id' (EConstr.of_constr def)) names))
      fixl in
  let po = partial_order Id.equal preorder in
  match List.filter (function (_,Inr _) -> true | _ -> false) po with
    | (x,Inr xge)::(y,Inr yge)::rest ->
       warn_non_full_mutual (x,xge,y,yge,isfix,rest)
    | _ -> ()

type structured_fixpoint_expr = {
  fix_name : Id.t;
  fix_univs : lident list option;
  fix_annot : Id.t Loc.located option;
  fix_binders : local_binder_expr list;
  fix_body : constr_expr option;
  fix_type : constr_expr
}

let interp_fix_context env evdref isfix fix =
  let before, after = if isfix then split_at_annot fix.fix_binders fix.fix_annot else [], fix.fix_binders in
  let impl_env, ((env', ctx), imps) = interp_context_evars env evdref before in
  let impl_env', ((env'', ctx'), imps') = interp_context_evars ~impl_env ~shift:(Context.Rel.nhyps ctx) env' evdref after in
  let annot = Option.map (fun _ -> List.length (assums_of_rel_context ctx)) fix.fix_annot in
    ((env'', ctx' @ ctx), (impl_env',imps @ imps'), annot)

let interp_fix_ccl evdref impls (env,_) fix =
  let (c, impl) = interp_type_evars_impls ~impls env evdref fix.fix_type in
  (c, impl)

let interp_fix_body env_rec evdref impls (_,ctx) fix ccl =
  let open EConstr in
  Option.map (fun body ->
    let env = push_rel_context ctx env_rec in
    let body = interp_casted_constr_evars env evdref ~impls body ccl in
    it_mkLambda_or_LetIn body ctx) fix.fix_body

let build_fix_type (_,ctx) ccl = EConstr.it_mkProd_or_LetIn ccl ctx

let declare_fix ?(opaque = false) (_,poly,_ as kind) pl ctx f ((def,_),eff) t imps =
  let ce = definition_entry ~opaque ~types:t ~poly ~univs:ctx ~eff def in
  declare_definition f kind ce pl imps (Lemmas.mk_hook (fun _ r -> r))

let _ = Obligations.declare_fix_ref :=
  (fun ?opaque k ctx f d t imps -> declare_fix ?opaque k [] ctx f d t imps)

let prepare_recursive_declaration fixnames fixtypes fixdefs =
  let defs = List.map (subst_vars (List.rev fixnames)) fixdefs in
  let names = List.map (fun id -> Name id) fixnames in
  (Array.of_list names, Array.of_list fixtypes, Array.of_list defs)

(* Jump over let-bindings. *)

let compute_possible_guardness_evidences (ctx,_,recindex) =
  (* A recursive index is characterized by the number of lambdas to
     skip before finding the relevant inductive argument *)
  match recindex with
  | Some i -> [i]
  | None ->
      (* If recursive argument was not given by user, we try all args.
	 An earlier approach was to look only for inductive arguments,
	 but doing it properly involves delta-reduction, and it finally
         doesn't seem to worth the effort (except for huge mutual
	 fixpoints ?) *)
      List.interval 0 (Context.Rel.nhyps ctx - 1)

type recursive_preentry =
  Id.t list * constr option list * types list

(* Wellfounded definition *)

open Coqlib

let contrib_name = "Program"
let subtac_dir = [contrib_name]
let fixsub_module = subtac_dir @ ["Wf"]
let tactics_module = subtac_dir @ ["Tactics"]

let init_reference dir s () = Coqlib.gen_reference "Command" dir s
let init_constant dir s () = EConstr.of_constr (Coqlib.gen_constant "Command" dir s)
let make_ref l s = init_reference l s
let fix_proto = init_constant tactics_module "fix_proto"
let fix_sub_ref = make_ref fixsub_module "Fix_sub"
let measure_on_R_ref = make_ref fixsub_module "MR"
let well_founded = init_constant ["Init"; "Wf"] "well_founded"
let mkSubset name typ prop =
  let open EConstr in
  mkApp (EConstr.of_constr (Universes.constr_of_global (delayed_force build_sigma).typ),
	 [| typ; mkLambda (name, typ, prop) |])
let sigT = Lazy.from_fun build_sigma_type

let make_qref s = Qualid (Loc.ghost, qualid_of_string s)
let lt_ref = make_qref "Init.Peano.lt"

let rec telescope l =
  let open EConstr in
  let open Vars in
  match l with
  | [] -> assert false
  | [LocalAssum (n, t)] -> t, [LocalDef (n, mkRel 1, t)], mkRel 1
  | LocalAssum (n, t) :: tl ->
      let ty, tys, (k, constr) =
	List.fold_left
	  (fun (ty, tys, (k, constr)) decl ->
            let t = RelDecl.get_type decl in
            let pred = mkLambda (RelDecl.get_name decl, t, ty) in
	    let ty = Universes.constr_of_global (Lazy.force sigT).typ in
	    let ty = EConstr.of_constr ty in
	    let intro = Universes.constr_of_global (Lazy.force sigT).intro in
	    let intro = EConstr.of_constr intro in
	    let sigty = mkApp (ty, [|t; pred|]) in
	    let intro = mkApp (intro, [|lift k t; lift k pred; mkRel k; constr|]) in
	      (sigty, pred :: tys, (succ k, intro)))
	  (t, [], (2, mkRel 1)) tl
      in
      let (last, subst) = List.fold_right2
        (fun pred decl (prev, subst) ->
          let t = RelDecl.get_type decl in
	  let p1 = Universes.constr_of_global (Lazy.force sigT).proj1 in
	  let p1 = EConstr.of_constr p1 in
	  let p2 = Universes.constr_of_global (Lazy.force sigT).proj2 in
	  let p2 = EConstr.of_constr p2 in
	  let proj1 = applist (p1, [t; pred; prev]) in
	  let proj2 = applist (p2, [t; pred; prev]) in
	    (lift 1 proj2, LocalDef (get_name decl, proj1, t) :: subst))
	(List.rev tys) tl (mkRel 1, [])
      in ty, (LocalDef (n, last, t) :: subst), constr

  | LocalDef (n, b, t) :: tl -> let ty, subst, term = telescope tl in
      ty, (LocalDef (n, b, t) :: subst), lift 1 term

let nf_evar_context sigma ctx =
  List.map (map_constr (fun c -> Evarutil.nf_evar sigma c)) ctx

let build_wellfounded (recname,pl,n,bl,arityc,body) poly r measure notation =
  let open EConstr in
  let open Vars in
  let lift_rel_context n l = Termops.map_rel_context_with_binders (liftn n) l in
  Coqlib.check_required_library ["Coq";"Program";"Wf"];
  let env = Global.env() in
  let ctx = Evd.make_evar_universe_context env pl in
  let evdref = ref (Evd.from_ctx ctx) in
  let _, ((env', binders_rel), impls) = interp_context_evars env evdref bl in
  let len = List.length binders_rel in
  let top_env = push_rel_context binders_rel env in
  let top_arity = interp_type_evars top_env evdref arityc in
  let full_arity = it_mkProd_or_LetIn top_arity binders_rel in
  let argtyp, letbinders, make = telescope binders_rel in
  let argname = Id.of_string "recarg" in
  let arg = LocalAssum (Name argname, argtyp) in
  let binders = letbinders @ [arg] in
  let binders_env = push_rel_context binders_rel env in
  let rel, _ = interp_constr_evars_impls env evdref r in
  let relty = Typing.unsafe_type_of env !evdref rel in
  let relargty =
    let error () =
      user_err ~loc:(constr_loc r)
               ~hdr:"Command.build_wellfounded"
		    (Printer.pr_econstr_env env !evdref rel ++ str " is not an homogeneous binary relation.")
    in
      try
	let ctx, ar = Reductionops.splay_prod_n env !evdref 2 relty in
	  match ctx, EConstr.kind !evdref ar with
	  | [LocalAssum (_,t); LocalAssum (_,u)], Sort s
	      when Sorts.is_prop (ESorts.kind !evdref s) && Reductionops.is_conv env !evdref t u -> t
	  | _, _ -> error ()
      with e when CErrors.noncritical e -> error ()
  in
  let relargty = EConstr.Unsafe.to_constr relargty in
  let measure = interp_casted_constr_evars binders_env evdref measure relargty in
  let wf_rel, wf_rel_fun, measure_fn =
    let measure_body, measure =
      it_mkLambda_or_LetIn measure letbinders,
      it_mkLambda_or_LetIn measure binders
    in
    let comb = EConstr.of_constr (Universes.constr_of_global (delayed_force measure_on_R_ref)) in
    let relargty = EConstr.of_constr relargty in
    let wf_rel = mkApp (comb, [| argtyp; relargty; rel; measure |]) in
    let wf_rel_fun x y =
      mkApp (rel, [| subst1 x measure_body;
 		     subst1 y measure_body |])
    in wf_rel, wf_rel_fun, measure
  in
  let wf_proof = mkApp (delayed_force well_founded, [| argtyp ; wf_rel |]) in
  let argid' = Id.of_string (Id.to_string argname ^ "'") in
  let wfarg len = LocalAssum (Name argid',
                              mkSubset (Name argid') argtyp
				       (wf_rel_fun (mkRel 1) (mkRel (len + 1))))
  in
  let intern_bl = wfarg 1 :: [arg] in
  let _intern_env = push_rel_context intern_bl env in
  let proj = (*FIXME*)EConstr.of_constr (Universes.constr_of_global (delayed_force build_sigma).Coqlib.proj1) in
  let wfargpred = mkLambda (Name argid', argtyp, wf_rel_fun (mkRel 1) (mkRel 3)) in
  let projection = (* in wfarg :: arg :: before *)
    mkApp (proj, [| argtyp ; wfargpred ; mkRel 1 |])
  in
  let top_arity_let = it_mkLambda_or_LetIn top_arity letbinders in
  let intern_arity = substl [projection] top_arity_let in
  (* substitute the projection of wfarg for something,
     now intern_arity is in wfarg :: arg *)
  let intern_fun_arity_prod = it_mkProd_or_LetIn intern_arity [wfarg 1] in
  let intern_fun_binder = LocalAssum (Name (add_suffix recname "'"), intern_fun_arity_prod) in
  let curry_fun =
    let wfpred = mkLambda (Name argid', argtyp, wf_rel_fun (mkRel 1) (mkRel (2 * len + 4))) in
    let intro = (*FIXME*)EConstr.of_constr (Universes.constr_of_global (delayed_force build_sigma).Coqlib.intro) in
    let arg = mkApp (intro, [| argtyp; wfpred; lift 1 make; mkRel 1 |]) in
    let app = mkApp (mkRel (2 * len + 2 (* recproof + orig binders + current binders *)), [| arg |]) in
    let rcurry = mkApp (rel, [| measure; lift len measure |]) in
    let lam = LocalAssum (Name (Id.of_string "recproof"), rcurry) in
    let body = it_mkLambda_or_LetIn app (lam :: binders_rel) in
    let ty = it_mkProd_or_LetIn (lift 1 top_arity) (lam :: binders_rel) in
      LocalDef (Name recname, body, ty)
  in
  let fun_bl = intern_fun_binder :: [arg] in
  let lift_lets = lift_rel_context 1 letbinders in
  let intern_body =
    let ctx = LocalAssum (Name recname, get_type curry_fun) :: binders_rel in
    let (r, l, impls, scopes) =
      Constrintern.compute_internalization_data env
	Constrintern.Recursive (EConstr.Unsafe.to_constr full_arity) impls 
    in
    let newimpls = Id.Map.singleton recname
      (r, l, impls @ [(Some (Id.of_string "recproof", Impargs.Manual, (true, false)))],
       scopes @ [None]) in
      interp_casted_constr_evars (push_rel_context ctx env) evdref
        ~impls:newimpls body (EConstr.Unsafe.to_constr (lift 1 top_arity))
  in
  let intern_body_lam = it_mkLambda_or_LetIn intern_body (curry_fun :: lift_lets @ fun_bl) in
  let prop = mkLambda (Name argname, argtyp, top_arity_let) in
  let def =
    mkApp (EConstr.of_constr (Universes.constr_of_global (delayed_force fix_sub_ref)),
	  [| argtyp ; wf_rel ;
	     Evarutil.e_new_evar env evdref
	       ~src:(Loc.ghost, Evar_kinds.QuestionMark (Evar_kinds.Define false)) wf_proof;
	     prop |])
  in
  let def = Typing.e_solve_evars env evdref def in
  let _ = evdref := Evarutil.nf_evar_map !evdref in
  let def = mkApp (def, [|intern_body_lam|]) in
  let binders_rel = nf_evar_context !evdref binders_rel in
  let binders = nf_evar_context !evdref binders in
  let top_arity = Evarutil.nf_evar !evdref top_arity in
  let hook, recname, typ = 
    if List.length binders_rel > 1 then
      let name = add_suffix recname "_func" in
      let hook l gr _ = 
	let body = it_mkLambda_or_LetIn (mkApp (EConstr.of_constr (Universes.constr_of_global gr), [|make|])) binders_rel in
	let ty = it_mkProd_or_LetIn top_arity binders_rel in
	let ty = EConstr.Unsafe.to_constr ty in
	let pl, univs = Evd.universe_context ?names:pl !evdref in
	  (*FIXME poly? *)
	let ce = definition_entry ~poly ~types:ty ~univs (EConstr.Unsafe.to_constr (Evarutil.nf_evar !evdref body)) in
	(** FIXME: include locality *)
	let c = Declare.declare_constant recname (DefinitionEntry ce, IsDefinition Definition) in
	let gr = ConstRef c in
	  if Impargs.is_implicit_args () || not (List.is_empty impls) then
	    Impargs.declare_manual_implicits false gr [impls]
      in
      let typ = it_mkProd_or_LetIn top_arity binders in
	hook, name, typ
    else 
      let typ = it_mkProd_or_LetIn top_arity binders_rel in
      let hook l gr _ = 
	if Impargs.is_implicit_args () || not (List.is_empty impls) then
	  Impargs.declare_manual_implicits false gr [impls]
      in hook, recname, typ
  in
  let hook = Lemmas.mk_hook hook in
  let fullcoqc = Evarutil.nf_evar !evdref def in
  let fullctyp = Evarutil.nf_evar !evdref typ in
  let fullcoqc = EConstr.Unsafe.to_constr fullcoqc in
  let fullctyp = EConstr.Unsafe.to_constr fullctyp in
  Obligations.check_evars env !evdref;
  let evars, _, evars_def, evars_typ = 
    Obligations.eterm_obligations env recname !evdref 0 fullcoqc fullctyp 
  in
  let ctx = Evd.evar_universe_context !evdref in
    ignore(Obligations.add_definition recname ~term:evars_def ?pl
	     evars_typ ctx evars ~hook)

let interp_recursive isfix fixl notations =
  let open Context.Named.Declaration in
  let open EConstr in
  let env = Global.env() in
  let fixnames = List.map (fun fix -> fix.fix_name) fixl in

  (* Interp arities allowing for unresolved types *)
  let all_universes =
    List.fold_right (fun sfe acc ->
        match sfe.fix_univs , acc with
        | None , acc -> acc
        | x , None -> x
        | Some ls , Some us ->
	   if not (CList.for_all2eq (fun x y -> Id.equal (snd x) (snd y)) ls us) then
	     error "(co)-recursive definitions should all have the same universe binders";
	   Some us) fixl None in
  let ctx = Evd.make_evar_universe_context env all_universes in
  let evdref = ref (Evd.from_ctx ctx) in
  let fixctxs, fiximppairs, fixannots =
    List.split3 (List.map (interp_fix_context env evdref isfix) fixl) in
  let fixctximpenvs, fixctximps = List.split fiximppairs in
  let fixccls,fixcclimps = List.split (List.map3 (interp_fix_ccl evdref) fixctximpenvs fixctxs fixl) in
  let fixtypes = List.map2 build_fix_type fixctxs fixccls in
  let fixtypes = List.map (fun c -> nf_evar !evdref c) fixtypes in
  let fiximps = List.map3
    (fun ctximps cclimps (_,ctx) -> ctximps@(Impargs.lift_implicits (Context.Rel.nhyps ctx) cclimps))
    fixctximps fixcclimps fixctxs in
  let rec_sign =
    List.fold_left2
      (fun env' id t ->
 	 if Flags.is_program_mode () then
	   let sort = Evarutil.evd_comb1 (Typing.type_of ~refresh:true env) evdref t in
	   let fixprot =
	     try 
	       let app = mkApp (delayed_force fix_proto, [|sort; t|]) in
		 Typing.e_solve_evars env evdref app
	     with e  when CErrors.noncritical e -> t
	   in
	     LocalAssum (id,fixprot) :: env'
	 else LocalAssum (id,t) :: env')
      [] fixnames fixtypes
  in
  let env_rec = push_named_context rec_sign env in

  (* Get interpretation metadatas *)
  let fixtypes = List.map EConstr.Unsafe.to_constr fixtypes in
  let fixccls = List.map EConstr.Unsafe.to_constr fixccls in
  let impls = compute_internalization_env env Recursive fixnames fixtypes fiximps in

  (* Interp bodies with rollback because temp use of notations/implicit *)
  let fixdefs =
    Metasyntax.with_syntax_protection (fun () ->
      List.iter (Metasyntax.set_notation_for_interpretation impls) notations;
      List.map4
	(fun fixctximpenv -> interp_fix_body env_rec evdref (Id.Map.fold Id.Map.add fixctximpenv impls))
	fixctximpenvs fixctxs fixl fixccls)
      () in

  (* Instantiate evars and check all are resolved *)
  let evd = solve_unif_constraints_with_heuristics env_rec !evdref in
  let evd, nf = nf_evars_and_universes evd in
  let fixdefs = List.map (fun c -> Option.map EConstr.Unsafe.to_constr c) fixdefs in
  let fixdefs = List.map (Option.map nf) fixdefs in
  let fixtypes = List.map nf fixtypes in
  let fixctxs = List.map (fun (_,ctx) -> ctx) fixctxs in

  (* Build the fix declaration block *)
  (env,rec_sign,all_universes,evd), (fixnames,fixdefs,fixtypes), List.combine3 fixctxs fiximps fixannots

let check_recursive isfix env evd (fixnames,fixdefs,_) =
  check_evars_are_solved env evd Evd.empty;
  if List.for_all Option.has_some fixdefs then begin
    let fixdefs = List.map Option.get fixdefs in
    check_mutuality env evd isfix (List.combine fixnames fixdefs)
  end

let interp_fixpoint l ntns =
  let (env,_,pl,evd),fix,info = interp_recursive true l ntns in
  check_recursive true env evd fix;
  (fix,pl,Evd.evar_universe_context evd,info)

let interp_cofixpoint l ntns =
  let (env,_,pl,evd),fix,info = interp_recursive false l ntns in
  check_recursive false env evd fix;
  (fix,pl,Evd.evar_universe_context evd,info)
    
let declare_fixpoint local poly ((fixnames,fixdefs,fixtypes),pl,ctx,fiximps) indexes ntns =
  if List.exists Option.is_empty fixdefs then
    (* Some bodies to define by proof *)
    let thms =
      List.map3 (fun id t (ctx,imps,_) -> ((id,pl),(t,(List.map RelDecl.get_name ctx,imps))))
		fixnames fixtypes fiximps in
    let init_tac =
      Some (List.map (Option.cata (EConstr.of_constr %> Tactics.exact_no_check) Tacticals.New.tclIDTAC)
        fixdefs) in
    let evd = Evd.from_ctx ctx in
    Lemmas.start_proof_with_initialization (Global,poly,DefinitionBody Fixpoint)
      evd (Some(false,indexes,init_tac)) thms None (Lemmas.mk_hook (fun _ _ -> ()))
  else begin
    (* We shortcut the proof process *)
    let fixdefs = List.map Option.get fixdefs in
    let fixdecls = prepare_recursive_declaration fixnames fixtypes fixdefs in
    let env = Global.env() in
    let indexes = search_guard Loc.ghost env indexes fixdecls in
    let fiximps = List.map (fun (n,r,p) -> r) fiximps in
    let vars = Universes.universes_of_constr (mkFix ((indexes,0),fixdecls)) in
    let fixdecls =
      List.map_i (fun i _ -> mkFix ((indexes,i),fixdecls)) 0 fixnames in
    let evd = Evd.from_ctx ctx in
    let evd = Evd.restrict_universe_context evd vars in
    let fixdecls = List.map Safe_typing.mk_pure_proof fixdecls in
    let pl, ctx = Evd.universe_context ?names:pl evd in
    ignore (List.map4 (declare_fix (local, poly, Fixpoint) pl ctx)
	      fixnames fixdecls fixtypes fiximps);
    (* Declare the recursive definitions *)
    fixpoint_message (Some indexes) fixnames;
  end;
  (* Declare notations *)
  List.iter Metasyntax.add_notation_interpretation ntns

let declare_cofixpoint local poly ((fixnames,fixdefs,fixtypes),pl,ctx,fiximps) ntns =
  if List.exists Option.is_empty fixdefs then
    (* Some bodies to define by proof *)
    let thms =
      List.map3 (fun id t (ctx,imps,_) -> ((id,pl),(t,(List.map RelDecl.get_name ctx,imps))))
		fixnames fixtypes fiximps in
    let init_tac =
      Some (List.map (Option.cata (EConstr.of_constr %> Tactics.exact_no_check) Tacticals.New.tclIDTAC)
        fixdefs) in
    let evd = Evd.from_ctx ctx in
      Lemmas.start_proof_with_initialization (Global,poly, DefinitionBody CoFixpoint)
      evd (Some(true,[],init_tac)) thms None (Lemmas.mk_hook (fun _ _ -> ()))
  else begin
    (* We shortcut the proof process *)
    let fixdefs = List.map Option.get fixdefs in
    let fixdecls = prepare_recursive_declaration fixnames fixtypes fixdefs in
    let fixdecls = List.map_i (fun i _ -> mkCoFix (i,fixdecls)) 0 fixnames in
    let vars = Universes.universes_of_constr (List.hd fixdecls) in
    let fixdecls = List.map Safe_typing.mk_pure_proof fixdecls in
    let fiximps = List.map (fun (len,imps,idx) -> imps) fiximps in
    let evd = Evd.from_ctx ctx in
    let evd = Evd.restrict_universe_context evd vars in
    let pl, ctx = Evd.universe_context ?names:pl evd in
    ignore (List.map4 (declare_fix (local, poly, CoFixpoint) pl ctx) 
	      fixnames fixdecls fixtypes fiximps);
    (* Declare the recursive definitions *)
    cofixpoint_message fixnames
  end;
  (* Declare notations *)
  List.iter Metasyntax.add_notation_interpretation ntns

let extract_decreasing_argument limit = function
  | (na,CStructRec) -> na
  | (na,_) when not limit -> na
  | _ -> error 
      "Only structural decreasing is supported for a non-Program Fixpoint"

let extract_fixpoint_components limit l =
  let fixl, ntnl = List.split l in
  let fixl = List.map (fun (((_,id),pl),ann,bl,typ,def) ->
    let ann = extract_decreasing_argument limit ann in
      {fix_name = id; fix_annot = ann; fix_univs = pl;
       fix_binders = bl; fix_body = def; fix_type = typ}) fixl in
  fixl, List.flatten ntnl

let extract_cofixpoint_components l =
  let fixl, ntnl = List.split l in
  List.map (fun (((_,id),pl),bl,typ,def) ->
	    {fix_name = id; fix_annot = None; fix_univs = pl;
	     fix_binders = bl; fix_body = def; fix_type = typ}) fixl,
  List.flatten ntnl

let out_def = function
  | Some def -> def
  | None -> error "Program Fixpoint needs defined bodies."

let collect_evars_of_term evd c ty =
  let evars = Evar.Set.union (Evd.evars_of_term c) (Evd.evars_of_term ty) in
  Evar.Set.fold (fun ev acc -> Evd.add acc ev (Evd.find_undefined evd ev))
  evars (Evd.from_ctx (Evd.evar_universe_context evd))

let do_program_recursive local p fixkind fixl ntns =
  let isfix = fixkind != Obligations.IsCoFixpoint in
  let (env, rec_sign, pl, evd), fix, info = 
    interp_recursive isfix fixl ntns 
  in
    (* Program-specific code *)
    (* Get the interesting evars, those that were not instanciated *)
  let evd = Typeclasses.resolve_typeclasses ~filter:Typeclasses.no_goals ~fail:true env evd in
    (* Solve remaining evars *)
  let evd = nf_evar_map_undefined evd in
  let collect_evars id def typ imps =
    (* Generalize by the recursive prototypes  *)
    let def =
      EConstr.Unsafe.to_constr (nf_evar evd (Termops.it_mkNamedLambda_or_LetIn (EConstr.of_constr def) rec_sign))
    and typ =
      EConstr.Unsafe.to_constr (nf_evar evd (Termops.it_mkNamedProd_or_LetIn (EConstr.of_constr typ) rec_sign))
    in
    let evm = collect_evars_of_term evd def typ in
    let evars, _, def, typ = 
      Obligations.eterm_obligations env id evm
	(List.length rec_sign) def typ
    in (id, def, typ, imps, evars)
  in
  let (fixnames,fixdefs,fixtypes) = fix in
  let fiximps = List.map pi2 info in
  let fixdefs = List.map out_def fixdefs in
  let defs = List.map4 collect_evars fixnames fixdefs fixtypes fiximps in
  let () = if isfix then begin
      let possible_indexes = List.map compute_possible_guardness_evidences info in
      let fixdecls = Array.of_list (List.map (fun x -> Name x) fixnames),
	Array.of_list fixtypes,
	Array.of_list (List.map (subst_vars (List.rev fixnames)) fixdefs)
      in
      let indexes = 
        Pretyping.search_guard
          Loc.ghost (Global.env ()) possible_indexes fixdecls in
      List.iteri (fun i _ ->
          Inductive.check_fix env
                              ((indexes,i),fixdecls))
        fixl
  end in
  let ctx = Evd.evar_universe_context evd in
  let kind = match fixkind with
  | Obligations.IsFixpoint _ -> (local, p, Fixpoint)
  | Obligations.IsCoFixpoint -> (local, p, CoFixpoint)
  in
  Obligations.add_mutual_definitions defs ~kind ?pl ctx ntns fixkind

let do_program_fixpoint local poly l =
  let g = List.map (fun ((_,wf,_,_,_),_) -> wf) l in
    match g, l with
    | [(n, CWfRec r)], [((((_,id),pl),_,bl,typ,def),ntn)] ->
	let recarg = 
	  match n with
	  | Some n -> mkIdentC (snd n)
	  | None ->
	      user_err ~hdr:"do_program_fixpoint"
		(str "Recursive argument required for well-founded fixpoints")
	in build_wellfounded (id, pl, n, bl, typ, out_def def) poly r recarg ntn
	     
    | [(n, CMeasureRec (m, r))], [((((_,id),pl),_,bl,typ,def),ntn)] ->
	build_wellfounded (id, pl, n, bl, typ, out_def def) poly
	  (Option.default (CRef (lt_ref,None)) r) m ntn
	  
    | _, _ when List.for_all (fun (n, ro) -> ro == CStructRec) g ->
	let fixl,ntns = extract_fixpoint_components true l in
	let fixkind = Obligations.IsFixpoint g in
	  do_program_recursive local poly fixkind fixl ntns

    | _, _ ->
	user_err ~hdr:"do_program_fixpoint"
	  (str "Well-founded fixpoints not allowed in mutually recursive blocks")

let check_safe () =
  let open Declarations in
  let flags = Environ.typing_flags (Global.env ()) in
  flags.check_universes && flags.check_guarded

let do_fixpoint local poly l =
  if Flags.is_program_mode () then do_program_fixpoint local poly l
  else
    let fixl, ntns = extract_fixpoint_components true l in
    let (_, _, _, info as fix) = interp_fixpoint fixl ntns in
    let possible_indexes =
      List.map compute_possible_guardness_evidences info in
    declare_fixpoint local poly fix possible_indexes ntns;
    if not (check_safe ()) then Feedback.feedback Feedback.AddedAxiom else ()

let do_cofixpoint local poly l =
  let fixl,ntns = extract_cofixpoint_components l in
    if Flags.is_program_mode () then
      do_program_recursive local poly Obligations.IsCoFixpoint fixl ntns
    else
      let cofix = interp_cofixpoint fixl ntns in
      declare_cofixpoint local poly cofix ntns;
      if not (check_safe ()) then Feedback.feedback Feedback.AddedAxiom else ()<|MERGE_RESOLUTION|>--- conflicted
+++ resolved
@@ -95,12 +95,8 @@
   let ctx = Evd.make_evar_universe_context env pl in
   let evdref = ref (Evd.from_ctx ctx) in
   let impls, ((env_bl, ctx), imps1) = interp_context_evars env evdref bl in
-<<<<<<< HEAD
   let ctx = List.map (fun d -> map_rel_decl EConstr.Unsafe.to_constr d) ctx in
-  let nb_args = List.length ctx in
-=======
   let nb_args = Context.Rel.nhyps ctx in
->>>>>>> 2ddc9d12
   let imps,pl,ce =
     match ctypopt with
       None ->
