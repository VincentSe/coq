(************************************************************************)
(*  v      *   The Coq Proof Assistant  /  The Coq Development Team     *)
(* <O___,, *   INRIA - CNRS - LIX - LRI - PPS - Copyright 1999-2016     *)
(*   \VV/  **************************************************************)
(*    //   *      This file is distributed under the terms of the       *)
(*         *       GNU Lesser General Public License Version 2.1        *)
(************************************************************************)

let stm_pr_err s  = Printf.eprintf "%s] %s\n"     (System.process_id ()) s; flush stderr
let stm_pp_err pp = Format.eprintf "%s] @[%a@]\n" (System.process_id ()) Pp.pp_with pp; flush stderr

let stm_prerr_endline s = if false then begin stm_pr_err (s ()) end else ()
let stm_prerr_debug s = if !Flags.debug then begin stm_pr_err (s ()) end else ()

let stm_pperr_endline s = if false then begin stm_pp_err (s ()) end else ()

open Vernacexpr
open CErrors
open Pp
open Names
open Util
open Ppvernac
open Vernac_classifier
open Feedback

let execution_error state_id loc msg =
    feedback ~id:(State state_id)
      (Message (Error, Some loc, msg))

module Hooks = struct

let process_error, process_error_hook = Hook.make ()

let state_computed, state_computed_hook = Hook.make
 ~default:(fun state_id ~in_cache ->
    feedback ~id:(State state_id) Processed) ()

let state_ready, state_ready_hook = Hook.make
 ~default:(fun state_id -> ()) ()

let forward_feedback, forward_feedback_hook = 
  let m = Mutex.create () in
  Hook.make ~default:(function
    | { id = id; route; contents } ->
        try Mutex.lock m; feedback ~id:id ~route contents; Mutex.unlock m
        with e -> Mutex.unlock m; raise e) ()

let parse_error, parse_error_hook = Hook.make
 ~default:(fun id loc msg ->
        feedback ~id (Message(Error, Some loc, msg))) ()

let unreachable_state, unreachable_state_hook = Hook.make
 ~default:(fun _ _ -> ()) ()

let tactic_being_run, tactic_being_run_hook = Hook.make
 ~default:(fun _ -> ()) ()

include Hook

(* enables:  Hooks.(call foo args) *)
let call = get

let call_process_error_once =
  let processed : unit Exninfo.t = Exninfo.make () in
  fun (_, info as ei) ->
    match Exninfo.get info processed with
    | Some _ -> ei
    | None ->
        let e, info = call process_error ei in
        let info = Exninfo.add info processed () in
        e, info

end

(* During interactive use we cache more states so that Undoing is fast *)
let interactive () =
  if !Flags.ide_slave || !Flags.print_emacs || not !Flags.batch_mode then `Yes
  else `No

let async_proofs_workers_extra_env = ref [||]

type aast = {
  verbose : bool;
  loc : Loc.t;
  indentation : int;
  strlen : int;
  mutable expr : vernac_expr; (* mutable: Proof using hinted by aux file *)
}
let pr_ast { expr; indentation } = int indentation ++ str " " ++ pr_vernac expr

let default_proof_mode () = Proof_global.get_default_proof_mode_name ()

(* Commands piercing opaque *)
let may_pierce_opaque = function
  | { expr = VernacPrint _ } -> true
  | { expr = VernacExtend (("Extraction",_), _) } -> true
  | { expr = VernacExtend (("SeparateExtraction",_), _) } -> true
  | { expr = VernacExtend (("ExtractionLibrary",_), _) } -> true
  | { expr = VernacExtend (("RecursiveExtractionLibrary",_), _) } -> true
  | { expr = VernacExtend (("ExtractionConstant",_), _) } -> true
  | { expr = VernacExtend (("ExtractionInlinedConstant",_), _) } -> true
  | { expr = VernacExtend (("ExtractionInductive",_), _) } -> true
  | _ -> false

(* Wrapper for Vernac.parse_sentence to set the feedback id *)
let indentation_of_string s =
  let len = String.length s in
  let rec aux n i precise =
    if i >= len then 0, precise, len
    else
      match s.[i] with
      | ' ' | '\t' -> aux (succ n) (succ i) precise
      | '\n' | '\r' -> aux 0 (succ i) true
      | _ -> n, precise, len in
  aux 0 0 false

let vernac_parse ?(indlen_prev=fun() -> 0) ?newtip ?route eid s =
  let feedback_id = 
    if Option.is_empty newtip then Edit eid
    else State (Option.get newtip) in
  let indentation, precise, strlen = indentation_of_string s in
  let indentation =
    if precise then indentation else indlen_prev () + indentation in
  set_id_for_feedback ?route feedback_id;
  let pa = Pcoq.Gram.parsable (Stream.of_string s) in
  Flags.with_option Flags.we_are_parsing (fun () ->
    try
      match Pcoq.Gram.entry_parse Pcoq.main_entry pa with
      | None -> raise (Invalid_argument "vernac_parse")
      | Some (loc, ast) -> indentation, strlen, loc, ast
    with e when CErrors.noncritical e ->
      let (e, info) = CErrors.push e in
      let loc = Option.default Loc.ghost (Loc.get_loc info) in
      Hooks.(call parse_error feedback_id loc (iprint (e, info)));
      iraise (e, info))
  ()

let pr_open_cur_subgoals () =
  try Printer.pr_open_subgoals ()
  with Proof_global.NoCurrentProof -> Pp.str ""

let update_global_env () =
  if Proof_global.there_are_pending_proofs () then
    Proof_global.update_global_env ()

module Vcs_ = Vcs.Make(Stateid.Self)
type future_proof = Proof_global.closed_proof_output Future.computation
type proof_mode = string
type depth = int
type cancel_switch = bool ref
type branch_type =
  [ `Master
  | `Proof of proof_mode * depth
  | `Edit of
      proof_mode * Stateid.t * Stateid.t  * vernac_qed_type * Vcs_.Branch.t ]
(* TODO 8.7 : split commands and tactics, since this type is too messy now *)
type cmd_t = {
  ctac : bool; (* is a tactic *)
  ceff : bool; (* is a side-effecting command in the middle of a proof *)
  cast : aast;
  cids : Id.t list;
  cblock : proof_block_name option;
  cqueue : [ `MainQueue
           | `TacQueue of solving_tac * anon_abstracting_tac * cancel_switch
           | `QueryQueue of cancel_switch
           | `SkipQueue ] }
type fork_t = aast * Vcs_.Branch.t * Vernacexpr.opacity_guarantee * Id.t list
type qed_t = {
  qast : aast;
  keep : vernac_qed_type;
  mutable fproof : (future_proof * cancel_switch) option;
  brname : Vcs_.Branch.t;
  brinfo : branch_type Vcs_.branch_info
}
type seff_t = aast option
type alias_t = Stateid.t * aast
type transaction =
  | Cmd    of cmd_t
  | Fork   of fork_t
  | Qed    of qed_t
  | Sideff of seff_t
  | Alias  of alias_t
  | Noop
type step =
  [ `Cmd    of cmd_t
  | `Fork   of fork_t * Stateid.t option
  | `Qed    of qed_t * Stateid.t
  | `Sideff of [ `Ast of aast * Stateid.t | `Id of Stateid.t ]
  | `Alias  of alias_t ]
type visit = { step : step; next : Stateid.t }

let mkTransTac cast cblock cqueue =
  Cmd { ctac = true; cast; cblock; cqueue; cids = []; ceff = false }
let mkTransCmd cast cids ceff cqueue =
  Cmd { ctac = false; cast; cblock = None; cqueue; cids; ceff }

(* Parts of the system state that are morally part of the proof state *)
let summary_pstate = [ Evarutil.meta_counter_summary_name;
                       Evd.evar_counter_summary_name;
                       "program-tcc-table" ]
type cached_state =
  | Empty
  | Error of Exninfo.iexn
  | Valid of state
and state = { (* TODO: inline records in OCaml 4.03 *)
  system : States.state;       (* summary + libstack *)
  proof : Proof_global.state;  (* proof state *)
  shallow : bool               (* is the state trimmed down (libstack) *)
}
type branch = Vcs_.Branch.t * branch_type Vcs_.branch_info
type backup = { mine : branch; others : branch list }
type 'vcs state_info = { (* TODO: Make this record private to VCS *)
  mutable n_reached : int;      (* debug cache: how many times was computed *)
  mutable n_goals : int;        (* open goals: indentation *)
  mutable state : cached_state; (* state value *)
  mutable vcs_backup : 'vcs option * backup option;
}
let default_info () =
  { n_reached = 0; n_goals = 0; state = Empty; vcs_backup = None,None }

module DynBlockData : Dyn.S = Dyn.Make(struct end)

(* Clusters of nodes implemented as Dag properties.  While Dag and Vcs impose
 * no constraint on properties, here we impose boxes to be non overlapping.
 * Such invariant makes sense for the current kinds of boxes (proof blocks and
 * entire proofs) but may make no sense and dropped/refined in the future.
 * Such invariant is useful to detect broken proof block detection code *)
type box =
  | ProofTask of pt
  | ProofBlock of static_block_declaration * proof_block_name
and pt = { (* TODO: inline records in OCaml 4.03 *)
  lemma : Stateid.t;
  qed   : Stateid.t;
}
and static_block_declaration = {
  block_start : Stateid.t;
  block_stop  : Stateid.t;
  dynamic_switch : Stateid.t;
  carry_on_data : DynBlockData.t;
}

(* Functions that work on a Vcs with a specific branch type *)
module Vcs_aux : sig

  val proof_nesting : (branch_type, 't,'i,'c) Vcs_.t -> int
  val find_proof_at_depth :
          (branch_type, 't, 'i,'c) Vcs_.t -> int ->
      Vcs_.Branch.t * branch_type Vcs_.branch_info
  exception Expired
  val visit : (branch_type, transaction,'i,'c) Vcs_.t -> Vcs_.Dag.node -> visit

end = struct (* {{{ *)

  let proof_nesting vcs =
    List.fold_left max 0
      (List.map_filter
        (function
         | { Vcs_.kind = `Proof (_,n) } -> Some n
         | { Vcs_.kind = `Edit _ } -> Some 1
         | _ -> None)
        (List.map (Vcs_.get_branch vcs) (Vcs_.branches vcs)))

  let find_proof_at_depth vcs pl =
    try List.find (function
          | _, { Vcs_.kind = `Proof(m, n) } -> Int.equal n pl
          | _, { Vcs_.kind = `Edit _ } -> anomaly(Pp.str "find_proof_at_depth")
          | _ -> false)
        (List.map (fun h -> h, Vcs_.get_branch vcs h) (Vcs_.branches vcs))
    with Not_found -> failwith "find_proof_at_depth"

  exception Expired
  let visit vcs id =
    if Stateid.equal id Stateid.initial then
      anomaly(Pp.str "Visiting the initial state id")
    else if Stateid.equal id Stateid.dummy then
      anomaly(Pp.str "Visiting the dummy state id")
    else
    try
      match Vcs_.Dag.from_node (Vcs_.dag vcs) id with
      | [n, Cmd x] -> { step = `Cmd x; next = n }
      | [n, Alias x] -> { step = `Alias x; next = n }
      | [n, Fork x] -> { step = `Fork (x,None); next = n }
      | [n, Fork x; p, Noop] -> { step = `Fork (x,Some p); next = n }
      | [p, Noop; n, Fork x] -> { step = `Fork (x,Some p); next = n }
      | [n, Qed x; p, Noop]
      | [p, Noop; n, Qed x] -> { step = `Qed (x,p); next = n }
      | [n, Sideff None; p, Noop]
      | [p, Noop; n, Sideff None]-> { step = `Sideff (`Id p); next = n }
      | [n, Sideff (Some x); p, Noop]
      | [p, Noop; n, Sideff (Some x)]-> { step = `Sideff(`Ast (x,p)); next = n }
      | [n, Sideff (Some x)]-> {step = `Sideff(`Ast (x,Stateid.dummy)); next=n}
      | _ -> anomaly (Pp.str ("Malformed VCS at node "^Stateid.to_string id))
    with Not_found -> raise Expired

end (* }}} *)

(*************************** THE DOCUMENT *************************************)
(******************************************************************************)

(* Imperative wrap around VCS to obtain _the_ VCS that is the
 * representation of the document Coq is currently processing *)
module VCS : sig

  exception Expired

  module Branch : (module type of Vcs_.Branch with type t = Vcs_.Branch.t)
  type id = Stateid.t
  type 'branch_type branch_info = 'branch_type Vcs_.branch_info = {
    kind : [> `Master] as 'branch_type;
    root : id;
    pos  : id;
  }

  type vcs = (branch_type, transaction, vcs state_info, box) Vcs_.t

  val init : id -> unit

  val current_branch : unit -> Branch.t
  val checkout : Branch.t -> unit
  val branches : unit -> Branch.t list
  val get_branch : Branch.t -> branch_type branch_info
  val get_branch_pos : Branch.t -> id
  val new_node : ?id:Stateid.t -> unit -> id
  val merge : id -> ours:transaction -> ?into:Branch.t -> Branch.t -> unit
  val rewrite_merge : id -> ours:transaction -> at:id -> Branch.t -> unit
  val delete_branch : Branch.t -> unit
  val commit : id -> transaction -> unit
  val mk_branch_name : aast -> Branch.t
  val edit_branch : Branch.t
  val branch : ?root:id -> ?pos:id -> Branch.t -> branch_type -> unit
  val reset_branch : Branch.t -> id -> unit
  val reachable : id -> Stateid.Set.t
  val cur_tip : unit -> id

  val get_info : id -> vcs state_info
  val reached : id -> unit
  val goals : id -> int -> unit
  val set_state : id -> cached_state -> unit
  val get_state : id -> cached_state

  (* cuts from start -> stop, raising Expired if some nodes are not there *)
  val slice : block_start:id -> block_stop:id -> vcs
  val nodes_in_slice : block_start:id -> block_stop:id -> Stateid.t list
  
  val create_proof_task_box : id list -> qed:id -> block_start:id -> unit
  val create_proof_block : static_block_declaration -> string -> unit
  val box_of : id -> box list
  val delete_boxes_of : id -> unit
  val proof_task_box_of : id -> pt option

  val proof_nesting : unit -> int
  val checkout_shallowest_proof_branch : unit -> unit
  val propagate_sideff : replay:aast option -> unit

  val gc : unit -> unit

  val visit : id -> visit

  val print : ?now:bool -> unit -> unit

  val backup : unit -> vcs
  val restore : vcs -> unit

end = struct (* {{{ *)

  include Vcs_
  exception Expired = Vcs_aux.Expired

  open Printf

  let print_dag vcs () =
    let fname =
      "stm_" ^ Str.global_replace (Str.regexp " ") "_" (System.process_id ()) in
    let string_of_transaction = function
      | Cmd { cast = t } | Fork (t, _,_,_) ->
          (try Pp.string_of_ppcmds (pr_ast t) with _ -> "ERR")
      | Sideff (Some t) ->
          sprintf "Sideff(%s)"
            (try Pp.string_of_ppcmds (pr_ast t) with _ -> "ERR")
      | Sideff None -> "EnvChange"
      | Noop -> " "
      | Alias (id,_) -> sprintf "Alias(%s)" (Stateid.to_string id)
      | Qed { qast } -> string_of_ppcmds (pr_ast qast) in
    let is_green id = 
      match get_info vcs id with
      | Some { state = Valid _ } -> true
      | _ -> false in
    let is_red id =
      match get_info vcs id with
      | Some { state = Error _ } -> true
      | _ -> false in
    let head = current_branch vcs in
    let heads =
      List.map (fun x -> x, (get_branch vcs x).pos) (branches vcs) in
    let graph = dag vcs in
    let quote s =
      Str.global_replace (Str.regexp "\n") "<BR/>"
       (Str.global_replace (Str.regexp "<") "&lt;"
        (Str.global_replace (Str.regexp ">") "&gt;"
         (Str.global_replace (Str.regexp "\"") "&quot;"
          (Str.global_replace (Str.regexp "&") "&amp;"
           (String.sub s 0 (min (String.length s) 20)))))) in
    let fname_dot, fname_ps =
      let f = "/tmp/" ^ Filename.basename fname in
      f ^ ".dot", f ^ ".pdf" in
    let node id = "s" ^ Stateid.to_string id in
    let edge tr =
      sprintf "<<FONT POINT-SIZE=\"12\" FACE=\"sans\">%s</FONT>>"
        (quote (string_of_transaction tr)) in
    let node_info id =
      match get_info vcs id with
      | None -> ""
      | Some info ->
          sprintf "<<FONT POINT-SIZE=\"12\">%s</FONT>" (Stateid.to_string id) ^
          sprintf " <FONT POINT-SIZE=\"11\">r:%d g:%d</FONT>>"
            info.n_reached info.n_goals in
    let color id =
      if is_red id then "red" else if is_green id then "green" else "white" in
    let nodefmt oc id =
      fprintf oc "%s [label=%s,style=filled,fillcolor=%s];\n"
        (node id) (node_info id) (color id) in

    let ids = ref Stateid.Set.empty in
    let boxes = ref [] in
    (* Fill in *)
    Dag.iter graph (fun from _ _ l ->
      ids := Stateid.Set.add from !ids;
      List.iter (fun box -> boxes := box :: !boxes)
        (Dag.property_of graph from);
      List.iter (fun (dest, _) ->
        ids := Stateid.Set.add dest !ids;
        List.iter (fun box -> boxes := box :: !boxes)
          (Dag.property_of graph dest))
      l);
    boxes := CList.sort_uniquize Dag.Property.compare !boxes;

    let oc = open_out fname_dot in
    output_string oc "digraph states {\n";
    Dag.iter graph (fun from cf _ l ->
      List.iter (fun (dest, trans) ->
       fprintf oc "%s -> %s [xlabel=%s,labelfloat=true];\n"
           (node from) (node dest) (edge trans)) l
    );

    let contains b1 b2 =
      Stateid.Set.subset
        (Dag.Property.having_it b2) (Dag.Property.having_it b1) in
    let same_box = Dag.Property.equal in
    let outerboxes boxes =
       List.filter (fun b ->
         not (List.exists (fun b1 ->
           not (same_box b1 b) && contains b1 b) boxes)           
         ) boxes in
    let rec rec_print b =
      boxes := CList.remove same_box b !boxes;
      let sub_boxes = List.filter (contains b) (outerboxes !boxes) in
      fprintf oc "subgraph cluster_%s {\n" (Dag.Property.to_string b);
      List.iter rec_print sub_boxes;
      Stateid.Set.iter (fun id ->
        if Stateid.Set.mem id !ids then begin
          ids := Stateid.Set.remove id !ids;
          nodefmt oc id
        end)
        (Dag.Property.having_it b);
      match Dag.Property.data b with
      | ProofBlock ({ dynamic_switch = id }, lbl) ->
          fprintf oc "label=\"%s (test:%s)\";\n" lbl (Stateid.to_string id);
          fprintf oc "color=red; }\n"
      | ProofTask _ -> fprintf oc "color=blue; }\n"
      in
    List.iter rec_print (outerboxes !boxes);
    Stateid.Set.iter (nodefmt oc) !ids;

    List.iteri (fun i (b,id) ->
      let shape = if Branch.equal head b then "box3d" else "box" in
      fprintf oc "b%d -> %s;\n" i (node id);
      fprintf oc "b%d [shape=%s,label=\"%s\"];\n" i shape
        (Branch.to_string b);
    ) heads;

    output_string oc "}\n";
    close_out oc;
    ignore(Sys.command
      ("dot -Tpdf -Gcharset=latin1 " ^ fname_dot ^ " -o" ^ fname_ps))

  type vcs = (branch_type, transaction, vcs state_info, box) t
  let vcs : vcs ref = ref (empty Stateid.dummy)

  let init id =
    vcs := empty id;
    vcs := set_info !vcs id (default_info ())

  let current_branch () = current_branch !vcs

  let checkout head = vcs := checkout !vcs head
  let branches () = branches !vcs
  let get_branch head = get_branch !vcs head
  let get_branch_pos head = (get_branch head).pos
  let new_node ?(id=Stateid.fresh ()) () =
    assert(Vcs_.get_info !vcs id = None);
    vcs := set_info !vcs id (default_info ());
    id
  let merge id ~ours ?into branch =
    vcs := merge !vcs id ~ours ~theirs:Noop ?into branch
  let delete_branch branch = vcs := delete_branch !vcs branch
  let reset_branch branch id = vcs := reset_branch !vcs branch id
  let commit id t = vcs := commit !vcs id t
  let rewrite_merge id ~ours ~at branch =
    vcs := rewrite_merge !vcs id ~ours ~theirs:Noop ~at branch
  let reachable id = reachable !vcs id
  let mk_branch_name { expr = x } = Branch.make
    (match x with
    | VernacDefinition (_,((_,i),_),_) -> string_of_id i
    | VernacStartTheoremProof (_,[Some ((_,i),_),_],_) -> string_of_id i
    | _ -> "branch")
  let edit_branch = Branch.make "edit"
  let branch ?root ?pos name kind = vcs := branch !vcs ?root ?pos name kind
  let get_info id =
    match get_info !vcs id with
    | Some x -> x
    | None -> raise Vcs_aux.Expired
  let set_state id s =
    (get_info id).state <- s;
    if Flags.async_proofs_is_master () then Hooks.(call state_ready id)
  let get_state id = (get_info id).state
  let reached id =
    let info = get_info id in
    info.n_reached <- info.n_reached + 1
  let goals id n = (get_info id).n_goals <- n
  let cur_tip () = get_branch_pos (current_branch ())

  let proof_nesting () = Vcs_aux.proof_nesting !vcs

  let checkout_shallowest_proof_branch () =
    if List.mem edit_branch (Vcs_.branches !vcs) then begin
      checkout edit_branch;
      match get_branch edit_branch with
      | { kind = `Edit (mode, _,_,_,_) } -> Proof_global.activate_proof_mode mode
      | _ -> assert false
    end else
      let pl = proof_nesting () in
      try
        let branch, mode = match Vcs_aux.find_proof_at_depth !vcs pl with
          | h, { Vcs_.kind = `Proof (m, _) } -> h, m | _ -> assert false in
        checkout branch;
        stm_prerr_endline (fun () -> "mode:" ^ mode);
        Proof_global.activate_proof_mode mode
      with Failure _ ->
        checkout Branch.master;
        Proof_global.disactivate_current_proof_mode ()

  (* copies the transaction on every open branch *)
  let propagate_sideff ~replay:t =
    List.iter (fun b ->
      checkout b;
      let id = new_node () in
      merge id ~ours:(Sideff t) ~into:b Branch.master)
    (List.filter (fun b -> not (Branch.equal b Branch.master)) (branches ()))
  
  let visit id = Vcs_aux.visit !vcs id

  let nodes_in_slice ~block_start ~block_stop =
    let rec aux id =
      if Stateid.equal id block_start then [] else
      match visit id with
      | { next = n; step = `Cmd x } -> (id,Cmd x) :: aux n
      | { next = n; step = `Alias x } -> (id,Alias x) :: aux n
      | { next = n; step = `Sideff (`Ast (x,_)) } ->
           (id,Sideff (Some x)) :: aux n
      | _ -> anomaly(str("Cannot slice from "^ Stateid.to_string block_start ^
                         " to "^Stateid.to_string block_stop))
    in aux block_stop

  let slice ~block_start ~block_stop =
    let l = nodes_in_slice ~block_start ~block_stop in
    let copy_info v id =
      Vcs_.set_info v id
        { (get_info id) with state = Empty; vcs_backup = None,None } in
    let copy_info_w_state v id =
      Vcs_.set_info v id { (get_info id) with vcs_backup = None,None } in
    let copy_proof_blockes v =
      let nodes = Vcs_.Dag.all_nodes (Vcs_.dag v) in
      let props =
        Stateid.Set.fold (fun n pl -> Vcs_.property_of !vcs n @ pl) nodes [] in
      let props = CList.sort_uniquize Vcs_.Dag.Property.compare props in
      List.fold_left (fun v p ->
        Vcs_.create_property v
          (Stateid.Set.elements (Vcs_.Dag.Property.having_it p))
          (Vcs_.Dag.Property.data p)) v props
    in
    let v = Vcs_.empty block_start in
    let v = copy_info v block_start in
    let v = List.fold_right (fun (id,tr) v ->
      let v = Vcs_.commit v id tr in
      let v = copy_info v id in
      v) l v in
    (* Stm should have reached the beginning of proof *)
    assert (match (get_info block_start).state with Valid _ -> true | _ -> false);
    (* We put in the new dag the most recent state known to master *)
    let rec fill id =
      match (get_info id).state with
      | Empty | Error _ -> fill (Vcs_aux.visit v id).next
      | Valid _ -> copy_info_w_state v id in
    let v = fill block_stop in
    (* We put in the new dag the first state (since Qed shall run on it,
     * see check_task_aux) *)
    let v = copy_info_w_state v block_start in
    copy_proof_blockes v

  let nodes_in_slice ~block_start ~block_stop =
    List.rev (List.map fst (nodes_in_slice ~block_start ~block_stop))

  let topo_invariant l =
    let all = List.fold_right Stateid.Set.add l Stateid.Set.empty in
    List.for_all
      (fun x ->
         let props = property_of !vcs x in
         let sets = List.map Dag.Property.having_it props in
         List.for_all (fun s -> Stateid.Set.(subset s all || subset all s)) sets)
      l

  let create_proof_task_box l ~qed ~block_start:lemma =
    if not (topo_invariant l) then anomaly (str "overlapping boxes");
    vcs := create_property !vcs l (ProofTask { qed; lemma })
  let create_proof_block ({ block_start; block_stop} as decl) name =
    let l = nodes_in_slice ~block_start ~block_stop in
    if not (topo_invariant l) then anomaly (str "overlapping boxes");
    vcs := create_property !vcs l (ProofBlock (decl, name))
  let box_of id = List.map Dag.Property.data (property_of !vcs id)
  let delete_boxes_of id =
    List.iter (fun x -> vcs := delete_property !vcs x) (property_of !vcs id)
  let proof_task_box_of id =
    match
      CList.map_filter (function ProofTask x -> Some x | _ -> None) (box_of id)
    with
    | [] -> None
    | [x] -> Some x
    | _ -> anomaly (str "node with more than 1 proof task box")

  let gc () =
    let old_vcs = !vcs in
    let new_vcs, erased_nodes = gc old_vcs in
    Stateid.Set.iter (fun id ->
        match (Vcs_aux.visit old_vcs id).step with
        | `Qed ({ fproof = Some (_, cancel_switch) }, _)
        | `Cmd { cqueue = `TacQueue (_,_,cancel_switch) }
        | `Cmd { cqueue = `QueryQueue cancel_switch } ->
             cancel_switch := true
        | _ -> ())
      erased_nodes;
    vcs := new_vcs

  module NB : sig (* Non blocking Sys.command *)

    val command : now:bool -> (unit -> unit) -> unit

  end = struct
    
    let m = Mutex.create ()
    let c = Condition.create ()
    let job = ref None
    let worker = ref None

    let set_last_job j =
      Mutex.lock m;
      job := Some j;
      Condition.signal c;
      Mutex.unlock m

    let get_last_job () =
      Mutex.lock m;
      while Option.is_empty !job do Condition.wait c m; done;
      match !job with
      | None -> assert false
      | Some x -> job := None; Mutex.unlock m; x

    let run_command () =
      try while true do get_last_job () () done
      with e -> () (* No failure *)

    let command ~now job =
      if now then job ()
      else begin
        set_last_job job;
        if Option.is_empty !worker then
          worker := Some (Thread.create run_command ())
      end

  end

  let print ?(now=false) () =
    if not !Flags.debug && not now then () else NB.command ~now (print_dag !vcs)

  let backup () = !vcs
  let restore v = vcs := v

end (* }}} *)

let state_of_id id =
  try match (VCS.get_info id).state with
    | Valid s -> `Valid (Some s)
    | Error (e,_) -> `Error e
    | Empty -> `Valid None
  with VCS.Expired -> `Expired


(****** A cache: fills in the nodes of the VCS document with their value ******)
module State : sig
  
  (** The function is from unit, so it uses the current state to define
      a new one.  I.e. one may been to install the right state before
      defining a new one.
      Warning: an optimization in installed_cached requires that state
      modifying functions are always executed using this wrapper. *)
  val define :
    ?safe_id:Stateid.t ->
    ?redefine:bool -> ?cache:Summary.marshallable ->
    ?feedback_processed:bool -> (unit -> unit) -> Stateid.t -> unit
  val fix_exn_ref : (iexn -> iexn) ref

  val install_cached : Stateid.t -> unit
  val is_cached : ?cache:Summary.marshallable -> Stateid.t -> bool
  val is_cached_and_valid : ?cache:Summary.marshallable -> Stateid.t -> bool


  val exn_on : Stateid.t -> valid:Stateid.t -> iexn -> iexn
  (* to send states across worker/master *)
  type frozen_state
  val get_cached : Stateid.t -> frozen_state
  val same_env : frozen_state -> frozen_state -> bool

  type proof_part
  type partial_state =
    [ `Full of frozen_state
    | `Proof of Stateid.t * proof_part ]
  val proof_part_of_frozen : frozen_state -> proof_part
  val assign : Stateid.t -> partial_state -> unit

end = struct (* {{{ *)

  (* cur_id holds Stateid.dummy in case the last attempt to define a state
   * failed, so the global state may contain garbage *)
  let cur_id = ref Stateid.dummy
  let fix_exn_ref = ref (fun x -> x)

  (* helpers *)
  let freeze_global_state marshallable =
    { system = States.freeze ~marshallable;
      proof = Proof_global.freeze ~marshallable;
      shallow = (marshallable = `Shallow) }
  let unfreeze_global_state { system; proof } =
    States.unfreeze system; Proof_global.unfreeze proof

  (* hack to make futures functional *)
  let () = Future.set_freeze
    (fun () -> Obj.magic (freeze_global_state `No, !cur_id))
    (fun t -> let s,i = Obj.magic t in unfreeze_global_state s; cur_id := i)
  
  type frozen_state = state
  type proof_part =
    Proof_global.state * Summary.frozen_bits (* only meta counters *)
  type partial_state =
    [ `Full of frozen_state
    | `Proof of Stateid.t * proof_part ]
  let proof_part_of_frozen { proof; system } =
    proof,
    Summary.project_summary (States.summary_of_state system) summary_pstate

  let freeze marshallable id =
    VCS.set_state id (Valid (freeze_global_state marshallable))
  let freeze_invalid id iexn = VCS.set_state id (Error iexn)

  let is_cached ?(cache=`No) id only_valid =
    if Stateid.equal id !cur_id then
      try match VCS.get_info id with
        | { state = Empty } when cache = `Yes -> freeze `No id; true
        | { state = Empty } when cache = `Shallow -> freeze `Shallow id; true
        | _ -> true
      with VCS.Expired -> false
    else
      try match VCS.get_info id with
        | { state = Empty } -> false
        | { state = Valid _ } -> true
        | { state = Error _ } -> not only_valid
      with VCS.Expired -> false

  let is_cached_and_valid ?cache id = is_cached ?cache id true
  let is_cached ?cache id = is_cached ?cache id false

  let install_cached id =
    match VCS.get_info id with
    | { state = Valid s } ->
         if Stateid.equal id !cur_id then () (* optimization *)
         else begin unfreeze_global_state s; cur_id := id end
    | { state = Error ie } -> cur_id := id; Exninfo.iraise ie 
    | _ ->
        (* coqc has a 1 slot cache and only for valid states *)
        if interactive () = `No && Stateid.equal id !cur_id then ()
        else anomaly (str "installing a non cached state")

  let get_cached id =
    try match VCS.get_info id with
    | { state = Valid s } -> s
    | _ -> anomaly (str "not a cached state")
    with VCS.Expired -> anomaly (str "not a cached state (expired)")

  let assign id what =
    if VCS.get_state id <> Empty then () else
    try match what with
    | `Full s ->
         let s =
           try
            let prev = (VCS.visit id).next in
            if is_cached_and_valid prev
            then { s with proof = 
              Proof_global.copy_terminators
                ~src:(get_cached prev).proof ~tgt:s.proof }
            else s
           with VCS.Expired -> s in
         VCS.set_state id (Valid s)
    | `Proof(ontop,(pstate,counters)) ->
         if is_cached_and_valid ontop then
           let s = get_cached ontop in
           let s = { s with proof =
             Proof_global.copy_terminators ~src:s.proof ~tgt:pstate } in
           let s = { s with system =
             States.replace_summary s.system
               (Summary.surgery_summary
                 (States.summary_of_state s.system)
               counters) } in
           VCS.set_state id (Valid s)
    with VCS.Expired -> ()

  let exn_on id ~valid (e, info) =
    match Stateid.get info with
    | Some _ -> (e, info)
    | None ->
        let loc = Option.default Loc.ghost (Loc.get_loc info) in
        let (e, info) = Hooks.(call_process_error_once (e, info)) in
        execution_error id loc (iprint (e, info));
        (e, Stateid.add info ~valid id)

  let same_env { system = s1 } { system = s2 } =
    let s1 = States.summary_of_state s1 in
    let e1 = Summary.project_summary s1 [Global.global_env_summary_name] in
    let s2 = States.summary_of_state s2 in
    let e2 = Summary.project_summary s2 [Global.global_env_summary_name] in
    Summary.pointer_equal e1 e2

  let define ?safe_id ?(redefine=false) ?(cache=`No) ?(feedback_processed=true)
        f id
  =
    feedback ~id:(State id) (ProcessingIn !Flags.async_proofs_worker_id);
    let str_id = Stateid.to_string id in
    if is_cached id && not redefine then
      anomaly (str"defining state "++str str_id++str" twice");
    try
      stm_prerr_endline (fun () -> "defining "^str_id^" (cache="^
        if cache = `Yes then "Y)" else if cache = `Shallow then "S)" else "N)");
      let good_id = match safe_id with None -> !cur_id | Some id -> id in
      fix_exn_ref := exn_on id ~valid:good_id;
      f ();
      fix_exn_ref := (fun x -> x);
      if cache = `Yes then freeze `No id
      else if cache = `Shallow then freeze `Shallow id;
      stm_prerr_endline (fun () -> "setting cur id to "^str_id);
      cur_id := id;
      if feedback_processed then
        Hooks.(call state_computed id ~in_cache:false);
      VCS.reached id;
      if Proof_global.there_are_pending_proofs () then
        VCS.goals id (Proof_global.get_open_goals ())
    with e ->
      let (e, info) = CErrors.push e in
      let good_id = !cur_id in
      cur_id := Stateid.dummy;
      VCS.reached id;
      let ie =
        match Stateid.get info, safe_id with
        | None, None -> (exn_on id ~valid:good_id (e, info))
        | None, Some good_id -> (exn_on id ~valid:good_id (e, info))
        | Some _, None -> (e, info)
        | Some (_,at), Some id -> (e, Stateid.add info ~valid:id at) in
      if cache = `Yes || cache = `Shallow then freeze_invalid id ie;
      Hooks.(call unreachable_state id ie);
      Exninfo.iraise ie

end (* }}} *)

(* indentation code for Show Script, initially contributed
 * by D. de Rauglaudre. Should be moved away.
 *)

module ShowScript = struct

let indent_script_item ((ng1,ngl1),nl,beginend,ppl) (cmd,ng) =
  (* ng1 : number of goals remaining at the current level (before cmd)
     ngl1 : stack of previous levels with their remaining goals
     ng : number of goals after the execution of cmd
     beginend : special indentation stack for { } *)
  let ngprev = List.fold_left (+) ng1 ngl1 in
  let new_ngl =
    if ng > ngprev then
      (* We've branched *)
      (ng - ngprev + 1, ng1 - 1 :: ngl1)
    else if ng < ngprev then
      (* A subgoal have been solved. Let's compute the new current level
	 by discarding all levels with 0 remaining goals. *)
      let rec loop = function
	| (0, ng2::ngl2) -> loop (ng2,ngl2)
	| p -> p
      in loop (ng1-1, ngl1)
    else
      (* Standard case, same goal number as before *)
      (ng1, ngl1)
  in
  (* When a subgoal have been solved, separate this block by an empty line *)
  let new_nl = (ng < ngprev)
  in
  (* Indentation depth *)
  let ind = List.length ngl1
  in
  (* Some special handling of bullets and { }, to get a nicer display *)
  let pred n = max 0 (n-1) in
  let ind, nl, new_beginend = match cmd with
    | VernacSubproof _ -> pred ind, nl, (pred ind)::beginend
    | VernacEndSubproof -> List.hd beginend, false, List.tl beginend
    | VernacBullet _ -> pred ind, nl, beginend
    | _ -> ind, nl, beginend
  in
  let pp =
    (if nl then fnl () else mt ()) ++
    (hov (ind+1) (str (String.make ind ' ') ++ Ppvernac.pr_vernac cmd))
  in
  (new_ngl, new_nl, new_beginend, pp :: ppl)

let get_script prf =
  let branch, test =
    match prf with
    | None -> VCS.Branch.master, fun _ -> true
    | Some name -> VCS.current_branch (),fun nl -> nl=[] || List.mem name nl in
  let rec find acc id =
    if Stateid.equal id Stateid.initial ||
       Stateid.equal id Stateid.dummy then acc else
    let view = VCS.visit id in
    match view.step with
    | `Fork((_,_,_,ns), _) when test ns -> acc
    | `Qed (qed, proof) -> find [qed.qast.expr, (VCS.get_info id).n_goals] proof
    | `Sideff (`Ast (x,_)) ->
         find ((x.expr, (VCS.get_info id).n_goals)::acc) view.next
    | `Sideff (`Id id)  -> find acc id
    | `Cmd {cast = x; ctac} when ctac -> (* skip non-tactics *)
         find ((x.expr, (VCS.get_info id).n_goals)::acc) view.next 
    | `Cmd _ -> find acc view.next
    | `Alias (id,_) -> find acc id
    | `Fork _ -> find acc view.next
    in
  find [] (VCS.get_branch_pos branch)

let show_script ?proof () =
  try
    let prf =
      try match proof with
      | None -> Some (Pfedit.get_current_proof_name ())
      | Some (p,_) -> Some (p.Proof_global.id)
      with Proof_global.NoCurrentProof -> None
    in
    let cmds = get_script prf in
    let _,_,_,indented_cmds =
      List.fold_left indent_script_item ((1,[]),false,[],[]) cmds
    in
    let indented_cmds = List.rev (indented_cmds) in
    msg_notice (v 0 (prlist_with_sep fnl (fun x -> x) indented_cmds))
  with Vcs_aux.Expired -> ()

end

(* Wrapper for Vernacentries.interp to set the feedback id *)
(* It is currently called 19 times, this number should be certainly
   reduced... *)
let stm_vernac_interp ?proof id ?route { verbose; loc; expr } =
  (* The Stm will gain the capability to interpret commmads affecting
     the whole document state, such as backtrack, etc... so we start
     to design the stm command interpreter now *)
  set_id_for_feedback ?route (State id);
  Aux_file.record_in_aux_set_at loc;
  (* We need to check if a command should be filtered from
   * vernac_entries, as it cannot handle it. This should go away in
   * future refactorings.
   *)
  let rec is_filtered_command = function
  | VernacResetName _ | VernacResetInitial | VernacBack _
  | VernacBackTo _ | VernacRestart | VernacUndo _ | VernacUndoTo _
  | VernacBacktrack _ | VernacAbortAll | VernacAbort _ -> true
  | VernacTime (_,e) | VernacTimeout (_,e) | VernacRedirect (_,(_,e)) -> is_filtered_command e
  | _ -> false
  in
  let aux_interp cmd =
  if is_filtered_command cmd then
    stm_pperr_endline Pp.(fun () -> str "ignoring " ++ pr_vernac expr)
  else match cmd with
  | VernacShow ShowScript -> ShowScript.show_script ()
  | expr ->
    stm_pperr_endline Pp.(fun () -> str "interpreting " ++ pr_vernac expr);
    try Vernacentries.interp ?verbosely:(Some verbose) ?proof (loc, expr)
    with e ->
      let e = CErrors.push e in
      iraise Hooks.(call_process_error_once e)
  in aux_interp expr

(****************************** CRUFT *****************************************)
(******************************************************************************)

(* The backtrack module simulates the classic behavior of a linear document *)
module Backtrack : sig

  val record : unit -> unit
  val backto : Stateid.t -> unit
  val back_safe : unit -> unit

  (* we could navigate the dag, but this ways easy *)
  val branches_of : Stateid.t -> backup

  (* To be installed during initialization *)
  val undo_vernac_classifier : vernac_expr -> vernac_classification

end = struct (* {{{ *)

  let record () =
    List.iter (fun current_branch ->
      let mine = current_branch, VCS.get_branch current_branch in
      let info = VCS.get_info (VCS.get_branch_pos current_branch) in
      let others =
        CList.map_filter (fun b ->
          if Vcs_.Branch.equal b current_branch then None
          else Some(b, VCS.get_branch b)) (VCS.branches ()) in
      let backup = if fst info.vcs_backup <> None then fst info.vcs_backup
        else Some (VCS.backup ()) in
      let branches = if snd info.vcs_backup <> None then snd info.vcs_backup
        else Some { mine; others } in
      info.vcs_backup <- backup, branches)
    [VCS.current_branch (); VCS.Branch.master]

  let backto oid =
    let info = VCS.get_info oid in
    match info.vcs_backup with
    | None, _ ->
       anomaly(str"Backtrack.backto "++str(Stateid.to_string oid)++
               str": a state with no vcs_backup")
    | Some vcs, _ -> VCS.restore vcs

  let branches_of id =
    let info = VCS.get_info id in
    match info.vcs_backup with
    | _, None ->
       anomaly(str"Backtrack.branches_of "++str(Stateid.to_string id)++
               str": a state with no vcs_backup")
    | _, Some x -> x

  let rec fold_until f acc id =
    let next acc =
      if id = Stateid.initial then raise Not_found
      else fold_until f acc (VCS.visit id).next in
    let info = VCS.get_info id in
    match info.vcs_backup with
    | None, _ -> next acc
    | Some vcs, _ ->
        let ids, tactic, undo =
          if id = Stateid.initial || id = Stateid.dummy then [],false,0 else
          match VCS.visit id with
          | { step = `Fork ((_,_,_,l),_) } -> l, false,0
          | { step = `Cmd { cids = l; ctac } } -> l, ctac,0
          | { step = `Alias (_,{ expr = VernacUndo n}) } -> [], false, n
          | _ -> [],false,0 in
        match f acc (id, vcs, ids, tactic, undo) with
        | `Stop x -> x
        | `Cont acc -> next acc
 
  let back_safe () =
    let id =
      fold_until (fun n (id,_,_,_,_) ->
        if n >= 0 && State.is_cached_and_valid id then `Stop id else `Cont (succ n))
        0 (VCS.get_branch_pos (VCS.current_branch ())) in
    backto id

  let undo_vernac_classifier v =
    try
      match v with
      | VernacResetInitial ->
          VtStm (VtBack Stateid.initial, true), VtNow
      | VernacResetName (_,name) ->
          let id = VCS.get_branch_pos (VCS.current_branch ()) in
          (try
            let oid =
              fold_until (fun b (id,_,label,_,_) ->
                if b then `Stop id else `Cont (List.mem name label))
              false id in
            VtStm (VtBack oid, true), VtNow
          with Not_found ->
            VtStm (VtBack id, true), VtNow)
      | VernacBack n ->
          let id = VCS.get_branch_pos (VCS.current_branch ()) in
          let oid = fold_until (fun n (id,_,_,_,_) ->
            if Int.equal n 0 then `Stop id else `Cont (n-1)) n id in
          VtStm (VtBack oid, true), VtNow
      | VernacUndo n ->
          let id = VCS.get_branch_pos (VCS.current_branch ()) in
          let oid = fold_until (fun n (id,_,_,tactic,undo) ->
            let value = (if tactic then 1 else 0) - undo in
            if Int.equal n 0 then `Stop id else `Cont (n-value)) n id in
          VtStm (VtBack oid, true), VtLater
      | VernacUndoTo _
      | VernacRestart as e ->
          let m = match e with VernacUndoTo m -> m | _ -> 0 in
          let id = VCS.get_branch_pos (VCS.current_branch ()) in
          let vcs =
            match (VCS.get_info id).vcs_backup with 
            | None, _ -> anomaly(str"Backtrack: tip with no vcs_backup")
            | Some vcs, _ -> vcs in
          let cb, _ =
            try Vcs_aux.find_proof_at_depth vcs (Vcs_aux.proof_nesting vcs)
            with Failure _ -> raise Proof_global.NoCurrentProof in
          let n = fold_until (fun n (_,vcs,_,_,_) ->
            if List.mem cb (Vcs_.branches vcs) then `Cont (n+1) else `Stop n)
            0 id in
          let oid = fold_until (fun n (id,_,_,_,_) ->
            if Int.equal n 0 then `Stop id else `Cont (n-1)) (n-m-1) id in
          VtStm (VtBack oid, true), VtLater
      | VernacAbortAll ->
          let id = VCS.get_branch_pos (VCS.current_branch ()) in
          let oid = fold_until (fun () (id,vcs,_,_,_) ->
            match Vcs_.branches vcs with [_] -> `Stop id | _ -> `Cont ())
            () id in
          VtStm (VtBack oid, true), VtLater
      | VernacBacktrack (id,_,_)
      | VernacBackTo id ->
          VtStm (VtBack (Stateid.of_int id), not !Flags.print_emacs), VtNow
      | _ -> VtUnknown, VtNow
    with
    | Not_found ->
       CErrors.user_err ~hdr:"undo_vernac_classifier"
        (str "Cannot undo")

end (* }}} *)

let hints = ref Aux_file.empty_aux_file
let set_compilation_hints file =
  hints := Aux_file.load_aux_file_for file
let get_hint_ctx loc =
  let s = Aux_file.get !hints loc "context_used" in
  match Str.split (Str.regexp ";") s with
  | ids :: _ ->
      let ids = List.map Names.Id.of_string (Str.split (Str.regexp " ") ids) in
      let ids = List.map (fun id -> Loc.ghost, id) ids in
      begin match ids with
      | [] -> SsEmpty
      | x :: xs ->
          List.fold_left (fun a x -> SsUnion (SsSingl x,a)) (SsSingl x) xs
      end
  | _ -> raise Not_found

let get_hint_bp_time proof_name =
  try float_of_string (Aux_file.get !hints Loc.ghost proof_name)
  with Not_found -> 1.0

let record_pb_time proof_name loc time =
  let proof_build_time = Printf.sprintf "%.3f" time in
  Aux_file.record_in_aux_at loc "proof_build_time" proof_build_time;
  if proof_name <> "" then begin
    Aux_file.record_in_aux_at Loc.ghost proof_name proof_build_time;
    hints := Aux_file.set !hints Loc.ghost proof_name proof_build_time
  end
 
exception RemoteException of std_ppcmds
let _ = CErrors.register_handler (function
  | RemoteException ppcmd -> ppcmd
  | _ -> raise Unhandled)

(****************** proof structure for error recovery ************************)
(******************************************************************************)

type document_node = {
  indentation : int;
  ast : Vernacexpr.vernac_expr;
  id : Stateid.t;
}

type document_view = {
  entry_point : document_node;
  prev_node : document_node -> document_node option;
}

type static_block_detection =
  document_view -> static_block_declaration option

type recovery_action = {
  base_state : Stateid.t;
  goals_to_admit : Goal.goal list;
  recovery_command : Vernacexpr.vernac_expr option;
}

type dynamic_block_error_recovery =
  static_block_declaration -> [ `ValidBlock of recovery_action | `Leaks ]

let proof_block_delimiters = ref []

let register_proof_block_delimiter name static dynamic =
  if List.mem_assoc name !proof_block_delimiters then
    CErrors.user_err ~hdr:"STM" (str "Duplicate block delimiter " ++ str name);
  proof_block_delimiters := (name, (static,dynamic)) :: !proof_block_delimiters

let mk_doc_node id = function
  | { step = `Cmd { ctac; cast = { indentation; expr }}; next } when ctac ->
       Some { indentation; ast = expr; id }
  | { step = `Sideff (`Ast ({ indentation; expr }, _)); next } ->
       Some { indentation; ast = expr; id }
  | _ -> None
let prev_node { id } =
  let id = (VCS.visit id).next in
  mk_doc_node id (VCS.visit id)
let cur_node id = mk_doc_node id (VCS.visit id)

let is_block_name_enabled name =
  match !Flags.async_proofs_tac_error_resilience with
  | `None -> false
  | `All -> true
  | `Only l -> List.mem name l

let detect_proof_block id name =
  let name = match name with None -> "indent" | Some x -> x in   
  if is_block_name_enabled name &&
     (Flags.async_proofs_is_master () || Flags.async_proofs_is_worker ())
  then (
  match cur_node id with
  | None -> ()
  | Some entry_point -> try
      let static, _ = List.assoc name !proof_block_delimiters in
      begin match static { prev_node; entry_point } with
      | None -> ()
      | Some ({ block_start; block_stop } as decl) ->
          VCS.create_proof_block decl name
      end
    with Not_found ->
      CErrors.user_err ~hdr:"STM"
        (str "Unknown proof block delimiter " ++ str name)
  )
(****************************** THE SCHEDULER *********************************)
(******************************************************************************)

module rec ProofTask : sig
 
  type competence = Stateid.t list
  type task_build_proof = {
    t_exn_info : Stateid.t * Stateid.t;
    t_start    : Stateid.t;
    t_stop     : Stateid.t;
    t_drop     : bool;
    t_states   : competence;
    t_assign   : Proof_global.closed_proof_output Future.assignement -> unit;
    t_loc      : Loc.t;
    t_uuid     : Future.UUID.t;
    t_name     : string }

  type task =
    | BuildProof of task_build_proof
    | States of Stateid.t list

  type request =
  | ReqBuildProof of (Future.UUID.t,VCS.vcs) Stateid.request * bool * competence
  | ReqStates of Stateid.t list

  include AsyncTaskQueue.Task
  with type task := task
  and  type competence := competence
  and  type request := request

  val build_proof_here :
    drop_pt:bool ->
    Stateid.t * Stateid.t -> Loc.t -> Stateid.t ->
      Proof_global.closed_proof_output Future.computation

  (* If set, only tasks overlapping with this list are processed *)
  val set_perspective : Stateid.t list -> unit  

end = struct (* {{{ *)

  let forward_feedback msg = Hooks.(call forward_feedback msg)

  type competence = Stateid.t list
  type task_build_proof = {
    t_exn_info : Stateid.t * Stateid.t;
    t_start    : Stateid.t;
    t_stop     : Stateid.t;
    t_drop     : bool;
    t_states   : competence;
    t_assign   : Proof_global.closed_proof_output Future.assignement -> unit;
    t_loc      : Loc.t;
    t_uuid     : Future.UUID.t;
    t_name     : string }

  type task =
    | BuildProof of task_build_proof
    | States of Stateid.t list

  type request =
  | ReqBuildProof of (Future.UUID.t,VCS.vcs) Stateid.request * bool * competence
  | ReqStates of Stateid.t list
  
  type error = {
    e_error_at    : Stateid.t;
    e_safe_id     : Stateid.t;
    e_msg         : std_ppcmds;
    e_safe_states : Stateid.t list }

  type response =
    | RespBuiltProof of Proof_global.closed_proof_output * float
    | RespError of error
    | RespStates of (Stateid.t * State.partial_state) list
    | RespDone

  let name = ref "proofworker"
  let extra_env () = !async_proofs_workers_extra_env

  let perspective = ref []
  let set_perspective l = perspective := l

  let task_match age t =
    match age, t with
    | `Fresh, BuildProof { t_states } ->
        not !Flags.async_proofs_full ||
        List.exists (fun x -> CList.mem_f Stateid.equal x !perspective) t_states
    | `Old my_states, States l ->
        List.for_all (fun x -> CList.mem_f Stateid.equal x my_states) l
    | _ -> false

  let name_of_task = function
    | BuildProof t -> "proof: " ^ t.t_name
    | States l -> "states: " ^ String.concat "," (List.map Stateid.to_string l)
  let name_of_request = function
    | ReqBuildProof(r,_,_) -> "proof: " ^ r.Stateid.name
    | ReqStates l -> "states: "^String.concat "," (List.map Stateid.to_string l)

  let request_of_task age = function
    | States l -> Some (ReqStates l)
    | BuildProof {
        t_exn_info;t_start;t_stop;t_loc;t_uuid;t_name;t_states;t_drop
      } ->
        assert(age = `Fresh);
        try Some (ReqBuildProof ({
          Stateid.exn_info = t_exn_info;
          stop = t_stop;
          document = VCS.slice ~block_start:t_start ~block_stop:t_stop;
          loc = t_loc;
          uuid = t_uuid;
          name = t_name }, t_drop, t_states))
        with VCS.Expired -> None

  let use_response (s : competence AsyncTaskQueue.worker_status) t r =
    match s, t, r with
    | `Old c, States _, RespStates l ->
        List.iter (fun (id,s) -> State.assign id s) l; `End
    | `Fresh, BuildProof { t_assign; t_loc; t_name; t_states; t_drop },
              RespBuiltProof (pl, time) ->
        feedback (InProgress ~-1);
        t_assign (`Val pl);
        record_pb_time t_name t_loc time;
        if !Flags.async_proofs_full || t_drop
        then `Stay(t_states,[States t_states])
        else `End
    | `Fresh, BuildProof { t_assign; t_loc; t_name; t_states },
            RespError { e_error_at; e_safe_id = valid; e_msg; e_safe_states } ->
        feedback (InProgress ~-1);
        let info = Stateid.add ~valid Exninfo.null e_error_at in
        let e = (RemoteException e_msg, info) in
        t_assign (`Exn e);
        `Stay(t_states,[States e_safe_states])
    | _ -> assert false

  let on_task_cancellation_or_expiration_or_slave_death = function
    | None -> ()
    | Some (States _) -> ()
    | Some (BuildProof { t_start = start; t_assign }) ->
        let s = "Worker dies or task expired" in
        let info = Stateid.add ~valid:start Exninfo.null start in
        let e = (RemoteException (strbrk s), info) in
        t_assign (`Exn e);
        execution_error start Loc.ghost (strbrk s);
        feedback (InProgress ~-1)

  let build_proof_here ~drop_pt (id,valid) loc eop =
    Future.create (State.exn_on id ~valid) (fun () ->
      let wall_clock1 = Unix.gettimeofday () in
      if !Flags.batch_mode then Reach.known_state ~cache:`No eop
      else Reach.known_state ~cache:`Shallow eop;
      let wall_clock2 = Unix.gettimeofday () in
      Aux_file.record_in_aux_at loc "proof_build_time"
        (Printf.sprintf "%.3f" (wall_clock2 -. wall_clock1));
      let p = Proof_global.return_proof ~allow_partial:drop_pt () in
      if drop_pt then feedback ~id:(State id) Complete;
      p)

  let perform_buildp { Stateid.exn_info; stop; document; loc } drop my_states =
    try
      VCS.restore document;
      VCS.print ();
      let proof, future_proof, time =
        let wall_clock = Unix.gettimeofday () in
        let fp = build_proof_here ~drop_pt:drop exn_info loc stop in
        let proof = Future.force fp in
        proof, fp, Unix.gettimeofday () -. wall_clock in
      (* We typecheck the proof with the kernel (in the worker) to spot
       * the few errors tactics don't catch, like the "fix" tactic building
       * a bad fixpoint *)
      let fix_exn = Future.fix_exn_of future_proof in
      if not drop then begin
        let checked_proof = Future.chain ~pure:false future_proof (fun p ->
          let pobject, _ =
            Proof_global.close_future_proof stop (Future.from_val ~fix_exn p) in
          let terminator = (* The one sent by master is an InvalidKey *)
            Lemmas.(standard_proof_terminator [] (mk_hook (fun _ _ -> ()))) in
          stm_vernac_interp stop
            ~proof:(pobject, terminator)
            { verbose = false; loc; indentation = 0; strlen = 0;
              expr = (VernacEndProof (Proved (Opaque None,None))) }) in
        ignore(Future.join checked_proof);
      end;
      RespBuiltProof(proof,time)
    with
    | e when CErrors.noncritical e || e = Stack_overflow ->
        let (e, info) = CErrors.push e in
        (* This can happen if the proof is broken.  The error has also been
         * signalled as a feedback, hence we can silently recover *)
        let e_error_at, e_safe_id = match Stateid.get info with
          | Some (safe, err) -> err, safe
          | None -> Stateid.dummy, Stateid.dummy in
        let e_msg = iprint (e, info) in
        stm_pperr_endline Pp.(fun () -> str "failed with the following exception: " ++ fnl () ++ e_msg);
        let e_safe_states = List.filter State.is_cached_and_valid my_states in
        RespError { e_error_at; e_safe_id; e_msg; e_safe_states }

  let perform_states query =
    if query = [] then [] else
    let is_tac e = match classify_vernac e with
    | VtProofStep _, _ -> true
    | _ -> false
    in
    let initial = 
      let rec aux id =
        try match VCS.visit id with { next } -> aux next
        with VCS.Expired -> id in
      aux (List.hd query) in
    let get_state seen id =
      let prev =
        try
          let { next = prev; step } = VCS.visit id in
          if State.is_cached_and_valid prev && List.mem prev seen
          then Some (prev, State.get_cached prev, step)
          else None
        with VCS.Expired -> None in
      let this = 
        if State.is_cached_and_valid id then Some (State.get_cached id) else None in
      match prev, this with
      | _, None -> None
      | Some (prev, o, `Cmd { cast = { expr }}), Some n
        when is_tac expr && State.same_env o n -> (* A pure tactic *)
          Some (id, `Proof (prev, State.proof_part_of_frozen n))
      | Some _, Some s ->
          msg_debug (str "STM: sending back a fat state");
          Some (id, `Full s)
      | _, Some s -> Some (id, `Full s) in
    let rec aux seen = function
      | [] -> []
      | id :: rest ->
          match get_state seen id with
          | None -> aux seen rest
          | Some stuff -> stuff :: aux (id :: seen) rest in
    aux [initial] query

  let perform = function
    | ReqBuildProof (bp,drop,states) -> perform_buildp bp drop states
    | ReqStates sl -> RespStates (perform_states sl)

  let on_marshal_error s = function
    | States _ -> msg_error(strbrk("Marshalling error: "^s^". "^
        "The system state could not be sent to the master process."))
    | BuildProof { t_exn_info; t_stop; t_assign; t_loc; t_drop = drop_pt } ->
      msg_error(strbrk("Marshalling error: "^s^". "^
        "The system state could not be sent to the worker process. "^
        "Falling back to local, lazy, evaluation."));
      t_assign(`Comp(build_proof_here ~drop_pt t_exn_info t_loc t_stop));
      feedback (InProgress ~-1)

end (* }}} *)

(* Slave processes (if initialized, otherwise local lazy evaluation) *)
and Slaves : sig

  (* (eventually) remote calls *)
  val build_proof :
    loc:Loc.t -> drop_pt:bool ->
    exn_info:(Stateid.t * Stateid.t) -> block_start:Stateid.t -> block_stop:Stateid.t ->
      name:string -> future_proof * cancel_switch

  (* blocking function that waits for the task queue to be empty *)
  val wait_all_done : unit -> unit
  
  (* initialize the whole machinery (optional) *)
  val init : unit -> unit

  type 'a tasks = (('a,VCS.vcs) Stateid.request * bool) list
  val dump_snapshot : unit -> Future.UUID.t tasks
  val check_task : string -> int tasks -> int -> bool
  val info_tasks : 'a tasks -> (string * float * int) list
  val finish_task :
    string ->
    Library.seg_univ -> Library.seg_discharge -> Library.seg_proofs ->
    int tasks -> int -> Library.seg_univ

  val cancel_worker : WorkerPool.worker_id -> unit

  val reset_task_queue : unit -> unit

  val set_perspective : Stateid.t list -> unit

end = struct (* {{{ *)

  module TaskQueue = AsyncTaskQueue.MakeQueue(ProofTask)
  
  let queue = ref None

  let init () =
    if Flags.async_proofs_is_master () then
      queue := Some (TaskQueue.create !Flags.async_proofs_n_workers)
    else
      queue := Some (TaskQueue.create 0)

  let check_task_aux extra name l i =
    let { Stateid.stop; document; loc; name = r_name }, drop = List.nth l i in
    Flags.if_verbose msg_info
      (str(Printf.sprintf "Checking task %d (%s%s) of %s" i r_name extra name));
    VCS.restore document;
    let start =
      let rec aux cur =
        try aux (VCS.visit cur).next
        with VCS.Expired -> cur in
      aux stop in
    try
      Reach.known_state ~cache:`No stop;
      if drop then
        let _proof = Proof_global.return_proof ~allow_partial:true () in
        `OK_ADMITTED
      else begin
      (* The original terminator, a hook, has not been saved in the .vio*)
      Proof_global.set_terminator
        (Lemmas.standard_proof_terminator []
          (Lemmas.mk_hook (fun _ _ -> ())));
      let proof =
        Proof_global.close_proof ~keep_body_ucst_separate:true (fun x -> x) in
      (* We jump at the beginning since the kernel handles side effects by also
       * looking at the ones that happen to be present in the current env *)
      Reach.known_state ~cache:`No start;
      stm_vernac_interp stop ~proof
        { verbose = false; loc; indentation = 0; strlen = 0;
          expr = (VernacEndProof (Proved (Opaque None,None))) };
      `OK proof
      end
    with e ->
      let (e, info) = CErrors.push e in
      (try match Stateid.get info with
      | None ->
          msg_error (
            str"File " ++ str name ++ str ": proof of " ++ str r_name ++
            spc () ++ iprint (e, info))
      | Some (_, cur) ->
          match VCS.visit cur with
          | { step = `Cmd { cast = { loc } } }
          | { step = `Fork (( { loc }, _, _, _), _) } 
          | { step = `Qed ( { qast = { loc } }, _) } 
          | { step = `Sideff (`Ast ( { loc }, _)) } ->
              let start, stop = Loc.unloc loc in
              msg_error (
                str"File " ++ str name ++ str ": proof of " ++ str r_name ++
                str ": chars " ++ int start ++ str "-" ++ int stop ++
                spc () ++ iprint (e, info))
          | _ ->
              msg_error (
                str"File " ++ str name ++ str ": proof of " ++ str r_name ++
                spc () ++ iprint (e, info))
    with e ->
      msg_error (str"unable to print error message: " ++
                    str (Printexc.to_string e)));
      if drop then `ERROR_ADMITTED else `ERROR

  let finish_task name (u,cst,_) d p l i =
    let { Stateid.uuid = bucket }, drop = List.nth l i in
    let bucket_name =
      if bucket < 0 then (assert drop; ", no bucket")
      else Printf.sprintf ", bucket %d" bucket in
    match check_task_aux bucket_name name l i with
    | `ERROR -> exit 1
    | `ERROR_ADMITTED -> u, cst, false
    | `OK_ADMITTED -> u, cst, false
    | `OK (po,_) ->
        let discharge c = List.fold_right Cooking.cook_constr d.(bucket) c in
        let con =
          Nametab.locate_constant
            (Libnames.qualid_of_ident po.Proof_global.id) in
        let c = Global.lookup_constant con in
        let o = match c.Declarations.const_body with
          | Declarations.OpaqueDef o -> o
          | _ -> assert false in
        let uc =
          Option.get
            (Opaqueproof.get_constraints (Global.opaque_tables ()) o) in
        let pr =
          Future.from_val (Option.get (Global.body_of_constant_body c)) in
        let uc =
          Future.chain
            ~pure:true uc Univ.hcons_universe_context_set in
        let pr = Future.chain ~pure:true pr discharge in
        let pr = Future.chain ~pure:true pr Constr.hcons in
        Future.sink pr;
        let extra = Future.join uc in
        u.(bucket) <- uc;
        p.(bucket) <- pr;
        u, Univ.ContextSet.union cst extra, false
  
  let check_task name l i =
    match check_task_aux "" name l i with
    | `OK _ | `OK_ADMITTED -> true
    | `ERROR | `ERROR_ADMITTED -> false

  let info_tasks l =
    CList.map_i (fun i ({ Stateid.loc; name }, _) ->
      let time1 =
        try float_of_string (Aux_file.get !hints loc "proof_build_time")
        with Not_found -> 0.0 in
      let time2 =
        try float_of_string (Aux_file.get !hints loc "proof_check_time")
        with Not_found -> 0.0 in
      name, max (time1 +. time2) 0.0001,i) 0 l

  let set_perspective idl =
    ProofTask.set_perspective idl;
    TaskQueue.broadcast (Option.get !queue);
    let open ProofTask in
    let overlap s1 s2 =
      List.exists (fun x -> CList.mem_f Stateid.equal x s2) s1 in
    let overlap_rel s1 s2 =
      match overlap s1 idl, overlap s2 idl with
      | true, true | false, false -> 0
      | true, false -> -1
      | false, true -> 1 in
    TaskQueue.set_order (Option.get !queue) (fun task1 task2 ->
     match task1, task2 with
     | BuildProof { t_states = s1 },
       BuildProof { t_states = s2 } -> overlap_rel s1 s2
     | _ -> 0)

  let build_proof ~loc ~drop_pt ~exn_info ~block_start ~block_stop ~name:pname =
    let id, valid as t_exn_info = exn_info in
    let cancel_switch = ref false in
    if TaskQueue.n_workers (Option.get !queue) = 0 then
      if !Flags.compilation_mode = Flags.BuildVio then begin
        let f,assign =
         Future.create_delegate ~blocking:true ~name:pname (State.exn_on id ~valid) in
        let t_uuid = Future.uuid f in
        let task = ProofTask.(BuildProof {
          t_exn_info; t_start = block_start; t_stop = block_stop; t_drop = drop_pt;
          t_assign = assign; t_loc = loc; t_uuid; t_name = pname;
          t_states = VCS.nodes_in_slice ~block_start ~block_stop }) in
        TaskQueue.enqueue_task (Option.get !queue) (task,cancel_switch);
        f, cancel_switch
      end else
        ProofTask.build_proof_here ~drop_pt t_exn_info loc block_stop, cancel_switch
    else 
      let f, t_assign = Future.create_delegate ~name:pname (State.exn_on id ~valid) in
      let t_uuid = Future.uuid f in
      feedback (InProgress 1);
      let task = ProofTask.(BuildProof {
        t_exn_info; t_start = block_start; t_stop = block_stop; t_assign; t_drop = drop_pt;
        t_loc = loc; t_uuid; t_name = pname;
        t_states = VCS.nodes_in_slice ~block_start ~block_stop }) in
      TaskQueue.enqueue_task (Option.get !queue) (task,cancel_switch);
      f, cancel_switch

  let wait_all_done () = TaskQueue.join (Option.get !queue)

  let cancel_worker n = TaskQueue.cancel_worker (Option.get !queue) n

  (* For external users this name is nicer than request *)
  type 'a tasks = (('a,VCS.vcs) Stateid.request * bool) list
  let dump_snapshot () =
    let tasks = TaskQueue.snapshot (Option.get !queue) in
    let reqs =
      CList.map_filter
        ProofTask.(fun x ->
             match request_of_task `Fresh x with
             | Some (ReqBuildProof (r, b, _)) -> Some(r, b)
             | _ -> None)
        tasks in
    stm_prerr_endline (fun () -> Printf.sprintf "dumping %d tasks\n" (List.length reqs));
    reqs

  let reset_task_queue () = TaskQueue.clear (Option.get !queue)

end (* }}} *)

and TacTask : sig

  type output = Constr.constr * Evd.evar_universe_context
  type task = {
    t_state    : Stateid.t;
    t_state_fb : Stateid.t;
    t_assign   : output Future.assignement -> unit;
    t_ast      : int * aast;
    t_goal     : Goal.goal;
    t_kill     : unit -> unit;
    t_name     : string }  
  exception NoProgress

  include AsyncTaskQueue.Task with type task := task

end = struct (* {{{ *)

  type output = Constr.constr * Evd.evar_universe_context
  
  let forward_feedback msg = Hooks.(call forward_feedback msg)

  type task = {
    t_state    : Stateid.t;
    t_state_fb : Stateid.t;
    t_assign   : output Future.assignement -> unit;
    t_ast      : int * aast;
    t_goal     : Goal.goal;
    t_kill     : unit -> unit;
    t_name     : string }  

  type request = {
    r_state    : Stateid.t;
    r_state_fb : Stateid.t;
    r_document : VCS.vcs option;
    r_ast      : int * aast;
    r_goal     : Goal.goal;
    r_name     : string }

  type response =
    | RespBuiltSubProof of output
    | RespError of std_ppcmds
    | RespNoProgress
  exception NoProgress

  let name = ref "tacworker"
  let extra_env () = [||]
  type competence = unit
  let task_match _ _ = true

  (* run by the master, on a thread *)
  let request_of_task age { t_state; t_state_fb; t_ast; t_goal; t_name } =
    try Some {
      r_state    = t_state;
      r_state_fb = t_state_fb;
      r_document =
        if age <> `Fresh then None
        else Some (VCS.slice ~block_start:t_state ~block_stop:t_state);
      r_ast      = t_ast;
      r_goal     = t_goal;
      r_name     = t_name }
    with VCS.Expired -> None
          
  let use_response _ { t_assign; t_state; t_state_fb; t_kill } resp =
    match resp with
    | RespBuiltSubProof o -> t_assign (`Val o); `Stay ((),[])
    | RespNoProgress ->
        let e = (NoProgress, Exninfo.null) in
        t_assign (`Exn e);
        t_kill ();
        `Stay ((),[])
    | RespError msg ->
        let e = (RemoteException msg, Exninfo.null) in
        t_assign (`Exn e);
        t_kill ();
        `Stay ((),[])
                    
  let on_marshal_error err { t_name } =
    stm_pr_err ("Fatal marshal error: " ^ t_name );
    flush_all (); exit 1

  let on_task_cancellation_or_expiration_or_slave_death = function
    | Some { t_kill } -> t_kill ()
    | _ -> ()
 
  let command_focus = Proof.new_focus_kind ()
  let focus_cond = Proof.no_cond command_focus

  let perform { r_state = id; r_state_fb; r_document = vcs; r_ast; r_goal } =
    Option.iter VCS.restore vcs;
    try
      Reach.known_state ~cache:`No id;
      Future.purify (fun () ->
       let _,_,_,_,sigma0 = Proof.proof (Proof_global.give_me_the_proof ()) in
       let g = Evd.find sigma0 r_goal in
       if not (
         Evarutil.is_ground_term sigma0 Evd.(evar_concl g) &&
         List.for_all (Context.Named.Declaration.for_all (Evarutil.is_ground_term sigma0))
                      Evd.(evar_context g))
       then
         CErrors.user_err ~hdr:"STM" (strbrk("the par: goal selector supports ground "^
           "goals only"))
       else begin
        let (i, ast) = r_ast in
        Proof_global.simple_with_current_proof (fun _ p -> Proof.focus focus_cond () i p);
        stm_vernac_interp r_state_fb ast;
        let _,_,_,_,sigma = Proof.proof (Proof_global.give_me_the_proof ()) in
        match Evd.(evar_body (find sigma r_goal)) with
        | Evd.Evar_empty -> RespNoProgress
        | Evd.Evar_defined t ->
            let t = Evarutil.nf_evar sigma t in
            if Evarutil.is_ground_term sigma t then
              RespBuiltSubProof (t, Evd.evar_universe_context sigma)
            else CErrors.user_err ~hdr:"STM" (str"The solution is not ground")
       end) ()
    with e when CErrors.noncritical e -> RespError (CErrors.print e)

  let name_of_task { t_name } = t_name
  let name_of_request { r_name } = r_name
  
end (* }}} *)

and Partac : sig

  val vernac_interp :
    solve:bool -> abstract:bool -> cancel_switch ->
    int -> Stateid.t -> Stateid.t -> aast ->
      unit

end = struct (* {{{ *)
    
  module TaskQueue = AsyncTaskQueue.MakeQueue(TacTask)

  let vernac_interp ~solve ~abstract cancel nworkers safe_id id
    { indentation; verbose; loc; expr = e; strlen }
  =
    let e, time, fail =
      let rec find time fail = function
        | VernacTime (_,e) | VernacRedirect (_,(_,e)) -> find true fail e
        | VernacFail e -> find time true e
        | _ -> e, time, fail in find false false e in
    Vernacentries.with_fail fail (fun () ->
    (if time then System.with_time false else (fun x -> x)) (fun () ->
    ignore(TaskQueue.with_n_workers nworkers (fun queue ->
    Proof_global.with_current_proof (fun _ p ->
      let goals, _, _, _, _ = Proof.proof p in
      let open TacTask in
      let res = CList.map_i (fun i g ->
        let f, assign =
          Future.create_delegate
            ~name:(Printf.sprintf "subgoal %d" i)
            (State.exn_on id ~valid:safe_id) in
        let t_ast = (i, { indentation; verbose; loc; expr = e; strlen }) in
        let t_name = Goal.uid g in
        TaskQueue.enqueue_task queue
          ({ t_state = safe_id; t_state_fb = id;
            t_assign = assign; t_ast; t_goal = g; t_name;
            t_kill = (fun () -> if solve then TaskQueue.cancel_all queue) },
           cancel);
        g,f)
        1 goals in
      TaskQueue.join queue;
      let assign_tac : unit Proofview.tactic =
        Proofview.(Goal.nf_enter { Goal.enter = fun g ->
        let gid = Goal.goal g in
        let f =
          try List.assoc gid res
          with Not_found -> CErrors.anomaly(str"Partac: wrong focus") in
        if not (Future.is_over f) then
          (* One has failed and cancelled the others, but not this one *)
          if solve then Tacticals.New.tclZEROMSG
            (str"Interrupted by the failure of another goal")
          else tclUNIT ()
        else
          let open Notations in
          try
            let pt, uc = Future.join f in
            stm_pperr_endline (fun () -> hov 0 (
              str"g=" ++ int (Evar.repr gid) ++ spc () ++
              str"t=" ++ (Printer.pr_constr pt) ++ spc () ++
              str"uc=" ++ Evd.pr_evar_universe_context uc));
            (if abstract then Tactics.tclABSTRACT None else (fun x -> x))
              (V82.tactic (Refiner.tclPUSHEVARUNIVCONTEXT uc) <*>
              Tactics.exact_no_check pt)
          with TacTask.NoProgress ->
            if solve then Tacticals.New.tclSOLVE [] else tclUNIT ()
        })
      in
      Proof.run_tactic (Global.env()) assign_tac p)))) ())
  
end (* }}} *)

and QueryTask : sig

  type task = { t_where : Stateid.t; t_for : Stateid.t ; t_what : aast }
  include AsyncTaskQueue.Task with type task := task

end = struct (* {{{ *)
  
  type task =
    { t_where : Stateid.t; t_for : Stateid.t ; t_what : aast }
  
  type request =
    { r_where : Stateid.t ; r_for : Stateid.t ; r_what : aast; r_doc : VCS.vcs }
  type response = unit

  let name = ref "queryworker"
  let extra_env _ = [||]
  type competence = unit
  let task_match _ _ = true

  let request_of_task _ { t_where; t_what; t_for } =
    try Some {
      r_where = t_where;
      r_for   = t_for;
      r_doc   = VCS.slice ~block_start:t_where ~block_stop:t_where;
      r_what  = t_what }
    with VCS.Expired -> None
  
  let use_response _ _ _ = `End

  let on_marshal_error _ _ =
    stm_pr_err ("Fatal marshal error in query");
    flush_all (); exit 1

  let on_task_cancellation_or_expiration_or_slave_death _ = ()
  
  let forward_feedback msg = Hooks.(call forward_feedback msg)

  let perform { r_where; r_doc; r_what; r_for } =
    VCS.restore r_doc;
    VCS.print ();
    Reach.known_state ~cache:`No r_where;
    try
      stm_vernac_interp r_for { r_what with verbose = true };
      feedback ~id:(State r_for) Processed
    with e when CErrors.noncritical e ->
      let e = CErrors.push e in
      let msg = iprint e     in
      feedback ~id:(State r_for) (Message (Error, None, msg))
    
  let name_of_task { t_what } = string_of_ppcmds (pr_ast t_what)
  let name_of_request { r_what } = string_of_ppcmds (pr_ast r_what)

end (* }}} *)

and Query : sig 

  val init : unit -> unit
  val vernac_interp : cancel_switch -> Stateid.t ->  Stateid.t -> aast -> unit

end = struct (* {{{ *)

  module TaskQueue = AsyncTaskQueue.MakeQueue(QueryTask)

  let queue = ref None

  let vernac_interp switch prev id q =
    assert(TaskQueue.n_workers (Option.get !queue) > 0);
    TaskQueue.enqueue_task (Option.get !queue)
      QueryTask.({ t_where = prev; t_for = id; t_what = q }, switch)

  let init () = queue := Some (TaskQueue.create
    (if !Flags.async_proofs_full then 1 else 0))

end (* }}} *)

(* Runs all transactions needed to reach a state *)
and Reach : sig

  val known_state :
    ?redefine_qed:bool -> cache:Summary.marshallable -> Stateid.t -> unit

end = struct (* {{{ *)

let pstate = summary_pstate

let async_policy () =
  let open Flags in
  if is_universe_polymorphism () then false
  else if interactive () = `Yes then
    (async_proofs_is_master () || !async_proofs_mode = APonLazy)
  else
    (!compilation_mode = BuildVio || !async_proofs_mode <> APoff)

let delegate name =
     get_hint_bp_time name >= !Flags.async_proofs_delegation_threshold
  || !Flags.compilation_mode = Flags.BuildVio
  || !Flags.async_proofs_full
 
let warn_deprecated_nested_proofs =
  CWarnings.create ~name:"deprecated-nested-proofs" ~category:"deprecated"
         (fun () ->
          strbrk ("Nested proofs are deprecated and will "^
                    "stop working in a future Coq version"))

let collect_proof keep cur hd brkind id =
 stm_prerr_endline (fun () -> "Collecting proof ending at "^Stateid.to_string id);
 let no_name = "" in
 let name = function
   | [] -> no_name
   | id :: _ -> Id.to_string id in
 let loc = (snd cur).loc in
 let is_defined = function
   | _, { expr = VernacEndProof (Proved ((Transparent|Opaque (Some _)),_)) } ->
      true
   | _ -> false in
 let proof_using_ast = function
   | Some (_, ({ expr = VernacProof(_,Some _) } as v)) -> Some v
   | _ -> None in
 let has_proof_using x = proof_using_ast x <> None in
 let proof_no_using = function
   | Some (_, ({ expr = VernacProof(t,None) } as v)) -> t,v
   | _ -> assert false in
 let has_proof_no_using = function
   | Some (_, { expr = VernacProof(_,None) }) -> true
   | _ -> false in
 let too_complex_to_delegate = function
   | { expr = (VernacDeclareModule _
              | VernacDefineModule _
              | VernacDeclareModuleType _
              | VernacInclude _) } -> true
   | { expr =  (VernacRequire _ | VernacImport _) } -> true
   | ast -> may_pierce_opaque ast in
 let parent = function Some (p, _) -> p | None -> assert false in
 let is_empty = function `Async(_,_,[],_,_) | `MaybeASync(_,_,[],_,_) -> true | _ -> false in
 let rec collect last accn id =
    let view = VCS.visit id in
    match view.step with
    | (`Sideff (`Ast(x,_)) | `Cmd { cast = x })
      when too_complex_to_delegate x -> `Sync(no_name,None,`Print)
    | `Cmd { cast = x } -> collect (Some (id,x)) (id::accn) view.next
    | `Sideff (`Ast(x,_)) -> collect (Some (id,x)) (id::accn) view.next
    (* An Alias could jump everywhere... we hope we can ignore it*)
    | `Alias _ -> `Sync (no_name,None,`Alias)
    | `Fork((_,_,_,_::_::_), _) ->
        `Sync (no_name,proof_using_ast last,`MutualProofs)
    | `Fork((_,_,Doesn'tGuaranteeOpacity,_), _) ->
        `Sync (no_name,proof_using_ast last,`Doesn'tGuaranteeOpacity)
    | `Fork((_,hd',GuaranteesOpacity,ids), _) when has_proof_using last ->
        assert (VCS.Branch.equal hd hd' || VCS.Branch.equal hd VCS.edit_branch);
        let name = name ids in
        `ASync (parent last,proof_using_ast last,accn,name,delegate name)
    | `Fork((_, hd', GuaranteesOpacity, ids), _) when
       has_proof_no_using last && not (State.is_cached_and_valid (parent last)) &&
       !Flags.compilation_mode = Flags.BuildVio ->
        assert (VCS.Branch.equal hd hd'||VCS.Branch.equal hd VCS.edit_branch);
        (try
          let name, hint = name ids, get_hint_ctx loc  in
          let t, v = proof_no_using last in
          v.expr <- VernacProof(t, Some hint);
          `ASync (parent last,proof_using_ast last,accn,name,delegate name)
        with Not_found ->
          let name = name ids in
          `MaybeASync (parent last, None, accn, name, delegate name))
    | `Fork((_, hd', GuaranteesOpacity, ids), _) ->
        assert (VCS.Branch.equal hd hd' || VCS.Branch.equal hd VCS.edit_branch);
        let name = name ids in
        `MaybeASync (parent last, None, accn, name, delegate name)
    | `Sideff _ ->
       warn_deprecated_nested_proofs ();
        `Sync (no_name,None,`NestedProof)
    | _ -> `Sync (no_name,None,`Unknown) in
 let make_sync why = function
   | `Sync(name,pua,_) -> `Sync (name,pua,why)
   | `MaybeASync(_,pua,_,name,_) -> `Sync (name,pua,why)
   | `ASync(_,pua,_,name,_) -> `Sync (name,pua,why) in
 let check_policy rc = if async_policy () then rc else make_sync `Policy rc in
 match cur, (VCS.visit id).step, brkind with
 | (parent, { expr = VernacExactProof _ }), `Fork _, _ ->
     `Sync (no_name,None,`Immediate)
 | _, _, { VCS.kind = `Edit _ }  -> check_policy (collect (Some cur) [] id)
 | _ ->
     if is_defined cur then `Sync (no_name,None,`Transparent)
     else if keep == VtDrop then `Sync (no_name,None,`Aborted)
     else
       let rc = collect (Some cur) [] id in
       if is_empty rc then make_sync `AlreadyEvaluated rc
       else if (keep == VtKeep || keep == VtKeepAsAxiom) &&
          (not(State.is_cached_and_valid id) || !Flags.async_proofs_full)
       then check_policy rc
       else make_sync `AlreadyEvaluated rc

let string_of_reason = function
  | `Transparent -> "non opaque"
  | `AlreadyEvaluated -> "proof already evaluated"
  | `Policy -> "policy"
  | `NestedProof -> "contains nested proof"
  | `Immediate -> "proof term given explicitly"
  | `Aborted -> "aborted proof"
  | `Doesn'tGuaranteeOpacity -> "not a simple opaque lemma"
  | `MutualProofs -> "block of mutually recursive proofs"
  | `Alias -> "contains Undo-like command"
  | `Print -> "contains Print-like command"
  | `NoPU_NoHint_NoES -> "no 'Proof using..', no .aux file, inside a section"
  | `Unknown -> "unsupported case"

let log_string s = stm_prerr_debug (fun () -> "STM: " ^ s)
let log_processing_async id name = log_string Printf.(sprintf
  "%s: proof %s: asynch" (Stateid.to_string id) name
)
let log_processing_sync id name reason = log_string Printf.(sprintf
  "%s: proof %s: synch (cause: %s)"
  (Stateid.to_string id) name (string_of_reason reason)
)

let wall_clock_last_fork = ref 0.0

let known_state ?(redefine_qed=false) ~cache id =
 
  let error_absorbing_tactic id blockname exn =
    (* We keep the static/dynamic part of block detection separate, since
       the static part could be performed earlier.  As of today there is
       no advantage in doing so since no UI can exploit such piece of info *)
    detect_proof_block id blockname;

    let boxes = VCS.box_of id in
    let valid_boxes = CList.map_filter (function
      | ProofBlock ({ block_stop } as decl, name) when Stateid.equal block_stop id ->
          Some (decl, name)
      | _ -> None) boxes in
    assert(List.length valid_boxes < 2);
    if valid_boxes = [] then iraise exn
    else
      let decl, name = List.hd valid_boxes in
      try
        let _, dynamic_check = List.assoc name !proof_block_delimiters in
        match dynamic_check decl with
        | `Leaks -> iraise exn
        | `ValidBlock { base_state; goals_to_admit; recovery_command } -> begin
           let tac =
             let open Proofview.Notations in
             Proofview.Goal.nf_enter { enter = fun gl ->
               if CList.mem_f Evar.equal
                 (Proofview.Goal.goal gl) goals_to_admit then
             Proofview.give_up else Proofview.tclUNIT ()
               } in
           match (VCS.get_info base_state).state with
           | Valid { proof } ->
               Proof_global.unfreeze proof;
               Proof_global.with_current_proof (fun _ p ->
                 feedback ~id:(State id) Feedback.AddedAxiom;
                 fst (Pfedit.solve Vernacexpr.SelectAll None tac p), ());
               Option.iter (fun expr -> stm_vernac_interp id {
                  verbose = true; loc = Loc.ghost; expr; indentation = 0;
                  strlen = 0 })
               recovery_command
           | _ -> assert false
        end
      with Not_found ->
          CErrors.user_err ~hdr:"STM"
            (str "Unknown proof block delimiter " ++ str name)
  in

  (* Absorb tactic errors from f () *)
  let resilient_tactic id blockname f =
    if !Flags.async_proofs_tac_error_resilience = `None ||
       (Flags.async_proofs_is_master () &&
        !Flags.async_proofs_mode = Flags.APoff)
    then f ()
    else
      try f ()
      with e when CErrors.noncritical e ->
        let ie = CErrors.push e in
        error_absorbing_tactic id blockname ie in
  (* Absorb errors from f x *)
  let resilient_command f x =
    if not !Flags.async_proofs_cmd_error_resilience ||
       (Flags.async_proofs_is_master () &&
        !Flags.async_proofs_mode = Flags.APoff)
    then f x
    else
      try f x
      with e when CErrors.noncritical e -> () in

  (* ugly functions to process nested lemmas, i.e. hard to reproduce
   * side effects *)
  let cherry_pick_non_pstate () =
    Summary.freeze_summary ~marshallable:`No ~complement:true pstate,
    Lib.freeze ~marshallable:`No in
  let inject_non_pstate (s,l) =
    Summary.unfreeze_summary s; Lib.unfreeze l; update_global_env ()
  in
  let rec pure_cherry_pick_non_pstate safe_id id = Future.purify (fun id ->
    stm_prerr_endline (fun () -> "cherry-pick non pstate " ^ Stateid.to_string id);
    reach ~safe_id id;
    cherry_pick_non_pstate ()) id

  (* traverses the dag backward from nodes being already calculated *)
  and reach ?safe_id ?(redefine_qed=false) ?(cache=cache) id =
    stm_prerr_endline (fun () -> "reaching: " ^ Stateid.to_string id);
    if not redefine_qed && State.is_cached ~cache id then begin
      Hooks.(call state_computed id ~in_cache:true);
      stm_prerr_endline (fun () -> "reached (cache)");
      State.install_cached id
    end else
    let step, cache_step, feedback_processed =
      let view = VCS.visit id in
      match view.step with
      | `Alias (id,_) -> (fun () ->
            reach view.next; reach id
          ), cache, true
      | `Cmd { cast = x; cqueue = `SkipQueue } -> (fun () ->
            reach view.next), cache, true
      | `Cmd { cast = x; cqueue = `TacQueue (solve,abstract,cancel); cblock } ->
          (fun () ->
            resilient_tactic id cblock (fun () ->
              reach ~cache:`Shallow view.next;
              Hooks.(call tactic_being_run true); 
              Partac.vernac_interp ~solve ~abstract
                cancel !Flags.async_proofs_n_tacworkers view.next id x;
              Hooks.(call tactic_being_run false))
          ), cache, true
      | `Cmd { cast = x; cqueue = `QueryQueue cancel }
        when Flags.async_proofs_is_master () -> (fun () ->
            reach view.next;
            Query.vernac_interp cancel view.next id x
          ), cache, false
      | `Cmd { cast = x; ceff = eff; ctac = true; cblock } -> (fun () ->
            resilient_tactic id cblock (fun () ->
              reach view.next;
              Hooks.(call tactic_being_run true); 
              stm_vernac_interp id x;
              Hooks.(call tactic_being_run false)); 
	    if eff then update_global_env ()
          ), (if eff then `Yes else cache), true
      | `Cmd { cast = x; ceff = eff } -> (fun () ->
<<<<<<< HEAD
            resilient_command reach view.next;
            stm_vernac_interp id x;
	    if eff then update_global_env ()
          ), (if eff then `Yes else cache), true
=======
          (match !Flags.async_proofs_mode with
           | Flags.APon | Flags.APonLazy ->
             resilient_command reach view.next
           | Flags.APoff -> reach view.next);
          vernac_interp id x;
          if eff then update_global_env ()
        ), (if eff then `Yes else cache), true
>>>>>>> 12f6a1ad
      | `Fork ((x,_,_,_), None) -> (fun () ->
            resilient_command reach view.next;
            stm_vernac_interp id x;
            wall_clock_last_fork := Unix.gettimeofday ()
          ), `Yes, true
      | `Fork ((x,_,_,_), Some prev) -> (fun () -> (* nested proof *)
            reach ~cache:`Shallow prev;
            reach view.next;
            (try stm_vernac_interp id x;
            with e when CErrors.noncritical e ->
              let (e, info) = CErrors.push e in
              let info = Stateid.add info ~valid:prev id in
              iraise (e, info));
            wall_clock_last_fork := Unix.gettimeofday ()
          ), `Yes, true
      | `Qed ({ qast = x; keep; brinfo; brname } as qed, eop) ->
          let rec aux = function
          | `ASync (block_start, pua, nodes, name, delegate) -> (fun () ->
                assert(keep == VtKeep || keep == VtKeepAsAxiom);
                let drop_pt = keep == VtKeepAsAxiom in
                let block_stop, exn_info, loc = eop, (id, eop), x.loc in
                log_processing_async id name;
                VCS.create_proof_task_box nodes ~qed:id ~block_start;
                begin match brinfo, qed.fproof with
                | { VCS.kind = `Edit _ }, None -> assert false
                | { VCS.kind = `Edit (_,_,_, okeep, _) }, Some (ofp, cancel) ->
                    assert(redefine_qed = true);
                    if okeep != keep then
                      msg_error(strbrk("The command closing the proof changed. "
                        ^"The kernel cannot take this into account and will "
                        ^(if keep == VtKeep then "not check " else "reject ")
                        ^"the "^(if keep == VtKeep then "new" else "incomplete")
                        ^" proof. Reprocess the command declaring "
                        ^"the proof's statement to avoid that."));
                    let fp, cancel =
                      Slaves.build_proof
                        ~loc ~drop_pt ~exn_info ~block_start ~block_stop ~name in
                    Future.replace ofp fp;
                    qed.fproof <- Some (fp, cancel);
                    (* We don't generate a new state, but we still need
                     * to install the right one *)
                    State.install_cached id
                | { VCS.kind = `Proof _ }, Some _ -> assert false
                | { VCS.kind = `Proof _ }, None ->
                    reach ~cache:`Shallow block_start;
                    let fp, cancel =
                      if delegate then
                        Slaves.build_proof
                          ~loc ~drop_pt ~exn_info ~block_start ~block_stop ~name
                      else
                        ProofTask.build_proof_here
                          ~drop_pt exn_info loc block_stop, ref false
                    in
                    qed.fproof <- Some (fp, cancel);
                    let proof =
                      Proof_global.close_future_proof ~feedback_id:id fp in
                    if not delegate then ignore(Future.compute fp);
                    reach view.next;
                    stm_vernac_interp id ~proof x;
                    feedback ~id:(State id) Incomplete
                | { VCS.kind = `Master }, _ -> assert false
                end;
                Proof_global.discard_all ()
              ), (if redefine_qed then `No else `Yes), true
          | `Sync (name, _, `Immediate) -> (fun () -> 
                reach eop; stm_vernac_interp id x; Proof_global.discard_all ()
              ), `Yes, true
          | `Sync (name, pua, reason) -> (fun () ->
                log_processing_sync id name reason;
                reach eop;
                let wall_clock = Unix.gettimeofday () in
                record_pb_time name x.loc (wall_clock -. !wall_clock_last_fork);
                let proof =
                  match keep with
                  | VtDrop -> None
                  | VtKeepAsAxiom ->
                      let ctx = Evd.empty_evar_universe_context in
                      let fp = Future.from_val ([],ctx) in
                      qed.fproof <- Some (fp, ref false); None
                  | VtKeep ->
                      Some(Proof_global.close_proof
                                ~keep_body_ucst_separate:false
                                (State.exn_on id ~valid:eop)) in
                if keep != VtKeepAsAxiom then
                  reach view.next;
                let wall_clock2 = Unix.gettimeofday () in
                stm_vernac_interp id ?proof x;
                let wall_clock3 = Unix.gettimeofday () in
                Aux_file.record_in_aux_at x.loc "proof_check_time"
                  (Printf.sprintf "%.3f" (wall_clock3 -. wall_clock2));
                Proof_global.discard_all ()
              ), `Yes, true
          | `MaybeASync (start, pua, nodes, name, delegate) -> (fun () ->
                reach ~cache:`Shallow start;
                (* no sections *)
                if List.is_empty (Environ.named_context (Global.env ()))
                then pi1 (aux (`ASync (start, pua, nodes, name, delegate))) ()
                else pi1 (aux (`Sync (name, pua, `NoPU_NoHint_NoES))) ()
              ), (if redefine_qed then `No else `Yes), true
          in
          aux (collect_proof keep (view.next, x) brname brinfo eop)
      | `Sideff (`Ast (x,_)) -> (fun () ->
            reach view.next; stm_vernac_interp id x; update_global_env ()
          ), cache, true
      | `Sideff (`Id origin) -> (fun () ->
            reach view.next;
            inject_non_pstate (pure_cherry_pick_non_pstate view.next origin);
          ), cache, true
    in
    let cache_step =
      if !Flags.async_proofs_cache = Some Flags.Force then `Yes
      else cache_step in
    State.define ?safe_id
      ~cache:cache_step ~redefine:redefine_qed ~feedback_processed step id;
    stm_prerr_endline (fun () -> "reached: "^ Stateid.to_string id) in
  reach ~redefine_qed id

end (* }}} *)

(********************************* STM API ************************************)
(******************************************************************************)

let init () =
  VCS.init Stateid.initial;
  set_undo_classifier Backtrack.undo_vernac_classifier;
  State.define ~cache:`Yes (fun () -> ()) Stateid.initial;
  Backtrack.record ();
  Slaves.init ();
  if Flags.async_proofs_is_master () then begin
    stm_prerr_endline (fun () -> "Initializing workers");
    Query.init ();
    let opts = match !Flags.async_proofs_private_flags with
      | None -> []
      | Some s -> Str.split_delim (Str.regexp ",") s in
    begin try
      let env_opt = Str.regexp "^extra-env=" in
      let env = List.find (fun s -> Str.string_match env_opt s 0) opts in
      async_proofs_workers_extra_env := Array.of_list
        (Str.split_delim (Str.regexp ";") (Str.replace_first env_opt "" env))
    with Not_found -> () end;
  end

let observe id =
  let vcs = VCS.backup () in
  try
    Reach.known_state ~cache:(interactive ()) id;
    VCS.print ()
  with e ->
    let e = CErrors.push e in
    VCS.print ();
    VCS.restore vcs;
    iraise e

let finish ?(print_goals=false) () =
  let head = VCS.current_branch () in
  observe (VCS.get_branch_pos head);
  if print_goals then msg_notice (pr_open_cur_subgoals ());
  VCS.print ();
  (* Some commands may by side effect change the proof mode *)
  match VCS.get_branch head with
  | { VCS.kind = `Edit (mode,_,_,_,_) } -> Proof_global.activate_proof_mode mode
  | { VCS.kind = `Proof (mode, _) } -> Proof_global.activate_proof_mode mode
  | _ -> ()


let wait () =
  Slaves.wait_all_done ();
  VCS.print ()

let rec join_admitted_proofs id =
  if Stateid.equal id Stateid.initial then () else
  let view = VCS.visit id in
  match view.step with
  | `Qed ({ keep = VtKeepAsAxiom; fproof = Some (fp,_) },_) ->
       ignore(Future.force fp);
       join_admitted_proofs view.next
  | _ -> join_admitted_proofs view.next

let join () =
  finish ();
  wait ();
  stm_prerr_endline (fun () -> "Joining the environment");
  Global.join_safe_environment ();
  stm_prerr_endline (fun () -> "Joining Admitted proofs");
  join_admitted_proofs (VCS.get_branch_pos (VCS.current_branch ()));
  VCS.print ();
  VCS.print ()

let dump_snapshot () = Slaves.dump_snapshot (), RemoteCounter.snapshot ()
type document = VCS.vcs
type tasks = int Slaves.tasks * RemoteCounter.remote_counters_status
let check_task name (tasks,rcbackup) i =
  RemoteCounter.restore rcbackup;
  let vcs = VCS.backup () in
  try
    let rc = Future.purify (Slaves.check_task name tasks) i in
    VCS.restore vcs;
    rc
  with e when CErrors.noncritical e -> VCS.restore vcs; false
let info_tasks (tasks,_) = Slaves.info_tasks tasks
let finish_tasks name u d p (t,rcbackup as tasks) =
  RemoteCounter.restore rcbackup;
  let finish_task u (_,_,i) =
    let vcs = VCS.backup () in
    let u = Future.purify (Slaves.finish_task name u d p t) i in
    VCS.restore vcs;
    u in
  try
    let u, a, _ = List.fold_left finish_task u (info_tasks tasks) in
    (u,a,true), p
  with e ->
    let e = CErrors.push e in
    msg_error (str"File " ++ str name ++ str ":" ++ spc () ++ iprint e);
    exit 1

let merge_proof_branch ~valid ?id qast keep brname =
  let brinfo = VCS.get_branch brname in
  let qed fproof = { qast; keep; brname; brinfo; fproof } in
  match brinfo with
  | { VCS.kind = `Proof _ } ->
      VCS.checkout VCS.Branch.master;
      let id = VCS.new_node ?id () in
      VCS.merge id ~ours:(Qed (qed None)) brname;
      VCS.delete_branch brname;
      VCS.propagate_sideff None;
      `Ok
  | { VCS.kind = `Edit (mode, qed_id, master_id, _,_) } ->
      let ofp =
        match VCS.visit qed_id with
        | { step = `Qed ({ fproof }, _) } -> fproof
        | _ -> assert false in
      VCS.rewrite_merge qed_id ~ours:(Qed (qed ofp)) ~at:master_id brname;
      VCS.delete_branch brname;
      VCS.gc ();
      Reach.known_state ~redefine_qed:true ~cache:`No qed_id;
      VCS.checkout VCS.Branch.master;
      `Unfocus qed_id
  | { VCS.kind = `Master } ->
       iraise (State.exn_on ~valid Stateid.dummy (Proof_global.NoCurrentProof, Exninfo.null))

(* When tty is true, this code also does some of the job of the user interface:
   jump back to a state that is valid *)
let handle_failure (e, info) vcs tty =
  if e = CErrors.Drop then iraise (e, info) else
  match Stateid.get info with
  | None ->
      VCS.restore vcs;
      VCS.print ();
      if tty && interactive () = `Yes then begin
        (* Hopefully the 1 to last state is valid *)
        Backtrack.back_safe (); 
        VCS.checkout_shallowest_proof_branch ();
      end;
      VCS.print ();
      anomaly(str"error with no safe_id attached:" ++ spc() ++
        CErrors.iprint_no_report (e, info))
  | Some (safe_id, id) ->
      stm_prerr_endline (fun () -> "Failed at state " ^ Stateid.to_string id);
      VCS.restore vcs;
      if tty && interactive () = `Yes then begin
        (* We stay on a valid state *)
        Backtrack.backto safe_id;
        VCS.checkout_shallowest_proof_branch ();
        Reach.known_state ~cache:(interactive ()) safe_id;
      end;
      VCS.print ();
      iraise (e, info)

let snapshot_vio ldir long_f_dot_vo =
  finish ();
  if List.length (VCS.branches ()) > 1 then
    CErrors.user_err ~hdr:"stm" (str"Cannot dump a vio with open proofs");
  Library.save_library_to ~todo:(dump_snapshot ()) ldir long_f_dot_vo
    (Global.opaque_tables ())

let reset_task_queue = Slaves.reset_task_queue

(* Document building *)
let process_transaction ?(newtip=Stateid.fresh ()) ~tty
  ({ verbose; loc; expr } as x) c =
  stm_pperr_endline (fun () -> str "{{{ processing: " ++ pr_ast x);
  let vcs = VCS.backup () in
  try
    let head = VCS.current_branch () in
    VCS.checkout head;
    let rc = begin
      stm_prerr_endline (fun () ->
        "  classified as: " ^ string_of_vernac_classification c);
      match c with
      (* Joining various parts of the document *)
      | VtStm (VtJoinDocument, b), VtNow -> join (); `Ok
      | VtStm (VtWait, b),         VtNow -> finish (); wait (); `Ok
      | VtStm ((VtJoinDocument|VtWait),_), VtLater ->
          anomaly(str"classifier: join actions cannot be classified as VtLater")

      (* Back *)
      | VtStm (VtBack oid, true), w ->
          let id = VCS.new_node ~id:newtip () in
          let { mine; others } = Backtrack.branches_of oid in
          let valid = VCS.get_branch_pos head in
          List.iter (fun branch ->
            if not (List.mem_assoc branch (mine::others)) then
              ignore(merge_proof_branch ~valid x VtDrop branch))
            (VCS.branches ());
          VCS.checkout_shallowest_proof_branch ();
          let head = VCS.current_branch () in
          List.iter (fun b ->
            if not(VCS.Branch.equal b head) then begin
              VCS.checkout b;
              VCS.commit (VCS.new_node ()) (Alias (oid,x));
            end)
            (VCS.branches ());
          VCS.checkout_shallowest_proof_branch ();
          VCS.commit id (Alias (oid,x));
          Backtrack.record (); if w == VtNow then finish (); `Ok
      | VtStm (VtBack id, false), VtNow ->
          stm_prerr_endline (fun () -> "undo to state " ^ Stateid.to_string id);
          Backtrack.backto id;
          VCS.checkout_shallowest_proof_branch ();
          Reach.known_state ~cache:(interactive ()) id; `Ok
      | VtStm (VtBack id, false), VtLater ->
          anomaly(str"classifier: VtBack + VtLater must imply part_of_script")

      (* Query *)
      | VtQuery (false,(report_id,route)), VtNow when tty = true ->
          finish ();
          (try Future.purify (stm_vernac_interp report_id ~route)
            {x with verbose = true }
           with e when CErrors.noncritical e ->
             let e = CErrors.push e in
             iraise (State.exn_on ~valid:Stateid.dummy report_id e)); `Ok
      | VtQuery (false,(report_id,route)), VtNow ->
          (try stm_vernac_interp report_id ~route x
           with e ->
             let e = CErrors.push e in
             iraise (State.exn_on ~valid:Stateid.dummy report_id e)); `Ok
      | VtQuery (true,(report_id,_)), w ->
          assert(Stateid.equal report_id Stateid.dummy);
          let id = VCS.new_node ~id:newtip () in
          let queue =
            if !Flags.async_proofs_full then `QueryQueue (ref false)
            else if Flags.(!compilation_mode = BuildVio) &&
                    VCS.((get_branch head).kind = `Master) &&
                    may_pierce_opaque x
                 then `SkipQueue 
            else `MainQueue in
          VCS.commit id (mkTransCmd x [] false queue);
          Backtrack.record (); if w == VtNow then finish (); `Ok
      | VtQuery (false,_), VtLater ->
          anomaly(str"classifier: VtQuery + VtLater must imply part_of_script")

      (* Proof *)
      | VtStartProof (mode, guarantee, names), w ->
          let id = VCS.new_node ~id:newtip () in
          let bname = VCS.mk_branch_name x in
          VCS.checkout VCS.Branch.master;
          if VCS.Branch.equal head VCS.Branch.master then begin
            VCS.commit id (Fork (x, bname, guarantee, names));
            VCS.branch bname (`Proof (mode, VCS.proof_nesting () + 1))
          end else begin
            VCS.branch bname (`Proof (mode, VCS.proof_nesting () + 1));
            VCS.merge id ~ours:(Fork (x, bname, guarantee, names)) head
          end;
          Proof_global.activate_proof_mode mode;
          Backtrack.record (); if w == VtNow then finish (); `Ok
      | VtProofMode _, VtLater ->
          anomaly(str"VtProofMode must be executed VtNow")
      | VtProofMode mode, VtNow ->
          let id = VCS.new_node ~id:newtip () in
          VCS.commit id (mkTransCmd x [] false `MainQueue);
          List.iter
            (fun bn -> match VCS.get_branch bn with
            | { VCS.root; kind = `Master; pos } -> ()
            | { VCS.root; kind = `Proof(_,d); pos } ->
                VCS.delete_branch bn;
                VCS.branch ~root ~pos bn (`Proof(mode,d))
            | { VCS.root; kind = `Edit(_,f,q,k,ob); pos } ->
                VCS.delete_branch bn;
                VCS.branch ~root ~pos bn (`Edit(mode,f,q,k,ob)))
            (VCS.branches ());
          VCS.checkout_shallowest_proof_branch ();
          Backtrack.record ();
          finish ();
          `Ok
      | VtProofStep { parallel; proof_block_detection = cblock }, w ->
          let id = VCS.new_node ~id:newtip () in
          let queue =
            match parallel with
            | `Yes(solve,abstract) -> `TacQueue (solve, abstract, ref false)
            | `No -> `MainQueue in
          VCS.commit id (mkTransTac x cblock queue);
          (* Static proof block detection delayed until an error really occurs.
             If/when and UI will make something useful with this piece of info,
             detection should occur here.
          detect_proof_block id cblock; *)
          Backtrack.record (); if w == VtNow then finish (); `Ok
      | VtQed keep, w ->
          let valid = VCS.get_branch_pos head in
          let rc = merge_proof_branch ~valid ~id:newtip x keep head in
          VCS.checkout_shallowest_proof_branch ();
          Backtrack.record (); if w == VtNow then finish ();
          rc
          
      (* Side effect on all branches *)
      | VtUnknown, _ when expr = VernacToplevelControl Drop ->
          stm_vernac_interp (VCS.get_branch_pos head) x; `Ok

      | VtSideff l, w ->
          let in_proof = not (VCS.Branch.equal head VCS.Branch.master) in
          let id = VCS.new_node ~id:newtip () in
          VCS.checkout VCS.Branch.master;
          VCS.commit id (mkTransCmd x l in_proof `MainQueue);
          (* We can't replay a Definition since universes may be differently
           * inferred.  This holds in Coq >= 8.5 *)
	  let replay = match x.expr with
	    | VernacDefinition(_, _, DefineBody _) -> None
	    | _ -> Some x in
	  VCS.propagate_sideff ~replay;
          VCS.checkout_shallowest_proof_branch ();
          Backtrack.record (); if w == VtNow then finish (); `Ok

      (* Unknown: we execute it, check for open goals and propagate sideeff *)
      | VtUnknown, VtNow ->
          let in_proof = not (VCS.Branch.equal head VCS.Branch.master) in
          let id = VCS.new_node ~id:newtip () in
          let head_id = VCS.get_branch_pos head in
          Reach.known_state ~cache:`Yes head_id; (* ensure it is ok *)
          let step () =
            VCS.checkout VCS.Branch.master;
            let mid = VCS.get_branch_pos VCS.Branch.master in
            Reach.known_state ~cache:(interactive ()) mid;
            stm_vernac_interp id x;
            (* Vernac x may or may not start a proof *)
            if not in_proof && Proof_global.there_are_pending_proofs () then
            begin
              let bname = VCS.mk_branch_name x in
              let rec opacity_of_produced_term = function
                (* This AST is ambiguous, hence we check it dynamically *)
                | VernacInstance (false, _,_ , None, _) -> GuaranteesOpacity
                | VernacLocal (_,e) -> opacity_of_produced_term e
                | _ -> Doesn'tGuaranteeOpacity in
              VCS.commit id (Fork (x,bname,opacity_of_produced_term x.expr,[]));
              let proof_mode = default_proof_mode () in
              VCS.branch bname (`Proof (proof_mode, VCS.proof_nesting () + 1));
              Proof_global.activate_proof_mode proof_mode;
            end else begin
              VCS.commit id (mkTransCmd x [] in_proof `MainQueue);
              (* We hope it can be replayed, but we can't really know *)
              VCS.propagate_sideff ~replay:(Some x);
              VCS.checkout_shallowest_proof_branch ();
            end in
          State.define ~safe_id:head_id ~cache:`Yes step id;
          Backtrack.record (); `Ok

      | VtUnknown, VtLater ->
          anomaly(str"classifier: VtUnknown must imply VtNow")
    end in
    stm_prerr_endline (fun () -> "processed }}}");
    VCS.print ();
    rc
  with e ->
    let e = CErrors.push e in
    handle_failure e vcs tty

let get_ast id =
  match VCS.visit id with
  | { step = `Cmd { cast = { loc; expr } } }
  | { step = `Fork (({ loc; expr }, _, _, _), _) } 
  | { step = `Qed ({ qast = { loc; expr } }, _) } ->
         Some (expr, loc)
  | _ -> None

let stop_worker n = Slaves.cancel_worker n

(* You may need to know the len + indentation of previous command to compute
 * the indentation of the current one.
 *  Eg.   foo. bar.
 * Here bar is indented of the indentation of foo + its strlen (4) *)
let ind_len_of id =
  if Stateid.equal id Stateid.initial then 0
  else match (VCS.visit id).step with
  | `Cmd { ctac = true; cast = { indentation; strlen } } ->
       indentation + strlen
  | _ -> 0

let add ~ontop ?newtip ?(check=ignore) verb eid s =
  let cur_tip = VCS.cur_tip () in
  if not (Stateid.equal ontop cur_tip) then
    (* For now, arbitrary edits should be announced with edit_at *)
    anomaly(str"Not yet implemented, the GUI should not try this");
  let indentation, strlen, loc, ast =
    vernac_parse ~indlen_prev:(fun () -> ind_len_of ontop) ?newtip eid s in
  CWarnings.set_current_loc loc;
  check(loc,ast);
  let clas = classify_vernac ast in
  let aast = { verbose = verb; indentation; strlen; loc; expr = ast } in
  match process_transaction ?newtip ~tty:false aast clas with
  | `Ok -> VCS.cur_tip (), `NewTip
  | `Unfocus qed_id -> qed_id, `Unfocus (VCS.cur_tip ())

let set_perspective id_list = Slaves.set_perspective id_list

type focus = {
  start : Stateid.t;
  stop : Stateid.t;
  tip : Stateid.t
}

let query ~at ?(report_with=(Stateid.dummy,default_route)) s =
  Future.purify (fun s ->
    if Stateid.equal at Stateid.dummy then finish ()
    else Reach.known_state ~cache:`Yes at;
    let newtip, route = report_with in
    let indentation, strlen, loc, ast = vernac_parse ~newtip ~route 0 s in
    CWarnings.set_current_loc loc;
    let clas = classify_vernac ast in
    let aast = { verbose = true; indentation; strlen; loc; expr = ast } in
    match clas with
    | VtStm (w,_), _ ->
       ignore(process_transaction ~tty:false aast (VtStm (w,false), VtNow))
    | _ ->
       ignore(process_transaction
         ~tty:false aast (VtQuery (false,report_with), VtNow)))
  s

let edit_at id =
  if Stateid.equal id Stateid.dummy then anomaly(str"edit_at dummy") else
  let vcs = VCS.backup () in
  let on_cur_branch id =
    let rec aux cur =
      if id = cur then true
      else match VCS.visit cur with
      | { step = `Fork _ } -> false
      | { next } -> aux next in
    aux (VCS.get_branch_pos (VCS.current_branch ())) in
  let rec is_pure_aux id =
    let view = VCS.visit id in
    match view.step with
    | `Cmd _ -> is_pure_aux view.next
    | `Fork _ -> true
    | _ -> false in
  let is_pure id =
    match (VCS.visit id).step with
    | `Qed (_,last_step) -> is_pure_aux last_step
    | _ -> assert false
  in
  let is_ancestor_of_cur_branch id =
    Stateid.Set.mem id
      (VCS.reachable (VCS.get_branch_pos (VCS.current_branch ()))) in
  let has_failed qed_id =
    match VCS.visit qed_id with
    | { step = `Qed ({ fproof = Some (fp,_) }, _) } -> Future.is_exn fp
    | _ -> false in
  let rec master_for_br root tip =
      if Stateid.equal tip Stateid.initial then tip else
      match VCS.visit tip with
      | { step = (`Fork _ | `Qed _) } -> tip
      | { step = `Sideff (`Ast(_,id)) } -> id
      | { step = `Sideff _ } -> tip
      | { next } -> master_for_br root next in
  let reopen_branch start at_id mode qed_id tip old_branch =
    let master_id, cancel_switch, keep =
      (* Hum, this should be the real start_id in the cluster and not next *)
      match VCS.visit qed_id with
      | { step = `Qed ({ fproof = Some (_,cs); keep },_) } -> start, cs, keep
      | _ -> anomaly (str "ProofTask not ending with Qed") in
    VCS.branch ~root:master_id ~pos:id
      VCS.edit_branch (`Edit (mode, qed_id, master_id, keep, old_branch));
    VCS.delete_boxes_of id;
    cancel_switch := true;
    Reach.known_state ~cache:(interactive ()) id;
    VCS.checkout_shallowest_proof_branch ();
    `Focus { stop = qed_id; start = master_id; tip } in
  let no_edit = function
   | `Edit (pm, _,_,_,_) -> `Proof(pm,1)
   | x -> x in
  let backto id bn =
    List.iter VCS.delete_branch (VCS.branches ());
    let ancestors = VCS.reachable id in
    let { mine = brname, brinfo; others } = Backtrack.branches_of id in
    List.iter (fun (name,{ VCS.kind = k; root; pos }) ->
      if not(VCS.Branch.equal name VCS.Branch.master) &&
         Stateid.Set.mem root ancestors then
        VCS.branch ~root ~pos name k)
      others;
    VCS.reset_branch VCS.Branch.master (master_for_br brinfo.VCS.root id);
    VCS.branch ~root:brinfo.VCS.root ~pos:brinfo.VCS.pos
      (Option.default brname bn)
      (no_edit brinfo.VCS.kind);
    VCS.delete_boxes_of id;
    VCS.gc ();
    VCS.print ();
    if not !Flags.async_proofs_full then
      Reach.known_state ~cache:(interactive ()) id;
    VCS.checkout_shallowest_proof_branch ();
    `NewTip in
  try
    let rc =
      let focused = List.exists ((=) VCS.edit_branch) (VCS.branches ()) in
      let branch_info =
        match snd (VCS.get_info id).vcs_backup with
        | Some{ mine = bn, { VCS.kind = `Proof(m,_) }} -> Some(m,bn)
        | Some{ mine = _, { VCS.kind = `Edit(m,_,_,_,bn) }} -> Some (m,bn)
        | _ -> None in
      match focused, VCS.proof_task_box_of id, branch_info with
      | _, Some _, None -> assert false
      | false, Some { qed = qed_id ; lemma = start }, Some(mode,bn) ->
          let tip = VCS.cur_tip () in
          if has_failed qed_id && is_pure qed_id && not !Flags.async_proofs_never_reopen_branch
          then reopen_branch start id mode qed_id tip bn
          else backto id (Some bn)
      | true, Some { qed = qed_id }, Some(mode,bn) ->
          if on_cur_branch id then begin
            assert false
          end else if is_ancestor_of_cur_branch id then begin
            backto id (Some bn)
          end else begin
            anomaly(str"Cannot leave an `Edit branch open")
          end
      | true, None, _ ->
          if on_cur_branch id then begin
            VCS.reset_branch (VCS.current_branch ()) id;
            Reach.known_state ~cache:(interactive ()) id;
            VCS.checkout_shallowest_proof_branch ();
            `NewTip
          end else if is_ancestor_of_cur_branch id then begin
            backto id None
          end else begin
            anomaly(str"Cannot leave an `Edit branch open")
          end
      | false, None, Some(_,bn) -> backto id (Some bn)
      | false, None, None -> backto id None
    in
    VCS.print ();
    rc
  with e ->
    let (e, info) = CErrors.push e in
    match Stateid.get info with
    | None ->
        VCS.print ();
        anomaly (str ("edit_at "^Stateid.to_string id^": ") ++
          CErrors.print_no_report e)
    | Some (_, id) ->
        stm_prerr_endline (fun () -> "Failed at state " ^ Stateid.to_string id);
        VCS.restore vcs;
        VCS.print ();
        iraise (e, info)

let backup () = VCS.backup ()
let restore d = VCS.restore d

(*********************** TTY API (PG, coqtop, coqc) ***************************)
(******************************************************************************)

let interp verb (loc,e) =
  let clas = classify_vernac e in
  let aast = { verbose = verb; indentation = 0; strlen = 0; loc; expr = e } in
  let rc = process_transaction ~tty:true aast clas in
  if rc <> `Ok then anomaly(str"tty loop can't be mixed with the STM protocol");
  if interactive () = `Yes ||
     (!Flags.async_proofs_mode = Flags.APoff &&
      !Flags.compilation_mode = Flags.BuildVo) then
    let vcs = VCS.backup () in
    let print_goals =
      verb && match clas with
       | VtQuery _, _ -> false
       | (VtProofStep _ | VtStm (VtBack _, _) | VtStartProof _), _ -> true
       | _ -> not !Flags.coqtop_ui in
    try finish ~print_goals ()
    with e ->
      let e = CErrors.push e in
      handle_failure e vcs true

let finish () = finish ()

let get_current_state () = VCS.cur_tip ()

let current_proof_depth () =
  let head = VCS.current_branch () in
  match VCS.get_branch head with
  | { VCS.kind = `Master } -> 0
  | { VCS.pos = cur; VCS.kind = (`Proof _ | `Edit _); VCS.root = root } ->
      let rec distance root =
        if Stateid.equal cur root then 0
        else 1 + distance (VCS.visit cur).next in
      distance cur

let unmangle n =
  let n = VCS.Branch.to_string n in
  let idx = String.index n '_' + 1 in
  Names.id_of_string (String.sub n idx (String.length n - idx))

let proofname b = match VCS.get_branch b with
  | { VCS.kind = (`Proof _| `Edit _) } -> Some b
  | _ -> None

let get_all_proof_names () =
  List.map unmangle (List.map_filter proofname (VCS.branches ()))

(* Export hooks *)
let state_computed_hook = Hooks.state_computed_hook
let state_ready_hook = Hooks.state_ready_hook
let parse_error_hook = Hooks.parse_error_hook
let forward_feedback_hook = Hooks.forward_feedback_hook
let process_error_hook = Hooks.process_error_hook
let unreachable_state_hook = Hooks.unreachable_state_hook
let () = Hook.set Obligations.stm_get_fix_exn (fun () -> !State.fix_exn_ref)
let tactic_being_run_hook = Hooks.tactic_being_run_hook
(* vim:set foldmethod=marker: *)<|MERGE_RESOLUTION|>--- conflicted
+++ resolved
@@ -2232,20 +2232,13 @@
 	    if eff then update_global_env ()
           ), (if eff then `Yes else cache), true
       | `Cmd { cast = x; ceff = eff } -> (fun () ->
-<<<<<<< HEAD
-            resilient_command reach view.next;
-            stm_vernac_interp id x;
-	    if eff then update_global_env ()
-          ), (if eff then `Yes else cache), true
-=======
           (match !Flags.async_proofs_mode with
            | Flags.APon | Flags.APonLazy ->
              resilient_command reach view.next
            | Flags.APoff -> reach view.next);
-          vernac_interp id x;
+          stm_vernac_interp id x;
           if eff then update_global_env ()
         ), (if eff then `Yes else cache), true
->>>>>>> 12f6a1ad
       | `Fork ((x,_,_,_), None) -> (fun () ->
             resilient_command reach view.next;
             stm_vernac_interp id x;
