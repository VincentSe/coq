(************************************************************************)
(*  v      *   The Coq Proof Assistant  /  The Coq Development Team     *)
(* <O___,, *   INRIA - CNRS - LIX - LRI - PPS - Copyright 1999-2016     *)
(*   \VV/  **************************************************************)
(*    //   *      This file is distributed under the terms of the       *)
(*         *       GNU Lesser General Public License Version 2.1        *)
(************************************************************************)

open Pp
open CErrors
open Util
open Names
open Nameops
open Namegen
open Libnames
open Globnames
open Impargs
open Glob_term
open Glob_ops
open Patternops
open Pretyping
open Cases
open Constrexpr
open Constrexpr_ops
open Notation_term
open Notation_ops
open Topconstr
open Nametab
open Notation
open Inductiveops
open Decl_kinds
open Context.Rel.Declaration

(** constr_expr -> glob_constr translation:
    - it adds holes for implicit arguments
    - it replaces notations by their value (scopes stuff are here)
    - it recognizes global vars from local ones
    - it prepares pattern matching problems (a pattern becomes a tree
      where nodes are constructor/variable pairs and leafs are variables)

    All that at once, fasten your seatbelt!
*)

(* To interpret implicits and arg scopes of variables in inductive
   types and recursive definitions and of projection names in records *)

type var_internalization_type =
  | Inductive of Id.t list (* list of params *)
  | Recursive
  | Method
  | Variable

type var_internalization_data =
    (* type of the "free" variable, for coqdoc, e.g. while typing the
       constructor of JMeq, "JMeq" behaves as a variable of type Inductive *)
    var_internalization_type *
    (* impargs to automatically add to the variable, e.g. for "JMeq A a B b"
       in implicit mode, this is [A;B] and this adds (A:=A) and (B:=B) *)
    Id.t list *
    (* signature of impargs of the variable *)
    Impargs.implicit_status list *
    (* subscopes of the args of the variable *)
    scope_name option list

type internalization_env =
    (var_internalization_data) Id.Map.t

type ltac_sign = {
  ltac_vars : Id.Set.t;
  ltac_bound : Id.Set.t;
}

let interning_grammar = ref false

(* Historically for parsing grammar rules, but in fact used only for
   translator, v7 parsing, and unstrict tactic internalization *)
let for_grammar f x =
  interning_grammar := true;
  let a = f x in
    interning_grammar := false;
    a

(**********************************************************************)
(* Locating reference, possibly via an abbreviation *)

let locate_reference qid =
  Smartlocate.global_of_extended_global (Nametab.locate_extended qid)

let is_global id =
  try
    let _ = locate_reference (qualid_of_ident id) in true
  with Not_found ->
    false

let global_reference_of_reference ref =
  locate_reference (snd (qualid_of_reference ref))

let global_reference id =
  Universes.constr_of_global (locate_reference (qualid_of_ident id))

let construct_reference ctx id =
  try
    Term.mkVar (let _ = Context.Named.lookup id ctx in id)
  with Not_found ->
    global_reference id

let global_reference_in_absolute_module dir id =
  Universes.constr_of_global (Nametab.global_of_path (Libnames.make_path dir id))

(**********************************************************************)
(* Internalization errors                                             *)

type internalization_error =
  | VariableCapture of Id.t * Id.t
  | IllegalMetavariable
  | NotAConstructor of reference
  | UnboundFixName of bool * Id.t
  | NonLinearPattern of Id.t
  | BadPatternsNumber of int * int

exception InternalizationError of Loc.t * internalization_error

let explain_variable_capture id id' =
  pr_id id ++ str " is dependent in the type of " ++ pr_id id' ++
  strbrk ": cannot interpret both of them with the same type"

let explain_illegal_metavariable =
  str "Metavariables allowed only in patterns"

let explain_not_a_constructor ref =
  str "Unknown constructor: " ++ pr_reference ref

let explain_unbound_fix_name is_cofix id =
  str "The name" ++ spc () ++ pr_id id ++
  spc () ++ str "is not bound in the corresponding" ++ spc () ++
  str (if is_cofix then "co" else "") ++ str "fixpoint definition"

let explain_non_linear_pattern id =
  str "The variable " ++ pr_id id ++ str " is bound several times in pattern"

let explain_bad_patterns_number n1 n2 =
  str "Expecting " ++ int n1 ++ str (String.plural n1 " pattern") ++
  str " but found " ++ int n2

let explain_internalization_error e =
  let pp = match e with
  | VariableCapture (id,id') -> explain_variable_capture id id'
  | IllegalMetavariable -> explain_illegal_metavariable
  | NotAConstructor ref -> explain_not_a_constructor ref
  | UnboundFixName (iscofix,id) -> explain_unbound_fix_name iscofix id
  | NonLinearPattern id -> explain_non_linear_pattern id
  | BadPatternsNumber (n1,n2) -> explain_bad_patterns_number n1 n2
  in pp ++ str "."

let error_bad_inductive_type ?loc =
  user_err ?loc  (str
    "This should be an inductive type applied to patterns.")

let error_parameter_not_implicit ?loc =
  user_err ?loc  (str
   "The parameters do not bind in patterns;" ++ spc () ++ str
    "they must be replaced by '_'.")

let error_ldots_var ?loc =
  user_err ?loc  (str "Special token " ++ pr_id ldots_var ++
    str " is for use in the Notation command.")

(**********************************************************************)
(* Pre-computing the implicit arguments and arguments scopes needed   *)
(* for interpretation *)

let parsing_explicit = ref false

let empty_internalization_env = Id.Map.empty

let compute_explicitable_implicit imps = function
  | Inductive params ->
      (* In inductive types, the parameters are fixed implicit arguments *)
      let sub_impl,_ = List.chop (List.length params) imps in
      let sub_impl' = List.filter is_status_implicit sub_impl in
      List.map name_of_implicit sub_impl'
  | Recursive | Method | Variable ->
      (* Unable to know in advance what the implicit arguments will be *)
      []

let compute_internalization_data env ty typ impl =
  let impl = compute_implicits_with_manual env typ (is_implicit_args()) impl in
  let expls_impl = compute_explicitable_implicit impl ty in
  (ty, expls_impl, impl, compute_arguments_scope typ)

let compute_internalization_env env ty =
  List.fold_left3
    (fun map id typ impl -> Id.Map.add id (compute_internalization_data env ty typ impl) map)
    empty_internalization_env

(**********************************************************************)
(* Contracting "{ _ }" in notations *)

let rec wildcards ntn n =
  if Int.equal n (String.length ntn) then []
  else let l = spaces ntn (n+1) in if ntn.[n] == '_' then n::l else l
and spaces ntn n =
  if Int.equal n (String.length ntn) then []
  else if ntn.[n] == ' ' then wildcards ntn (n+1) else spaces ntn (n+1)

let expand_notation_string ntn n =
  let pos = List.nth (wildcards ntn 0) n in
  let hd = if Int.equal pos 0 then "" else String.sub ntn 0 pos in
  let tl =
    if Int.equal pos (String.length ntn) then ""
    else String.sub ntn (pos+1) (String.length ntn - pos -1) in
  hd ^ "{ _ }" ^ tl

(* This contracts the special case of "{ _ }" for sumbool, sumor notations *)
(* Remark: expansion of squash at definition is done in metasyntax.ml *)
let contract_notation ntn (l,ll,bll) =
  let ntn' = ref ntn in
  let rec contract_squash n = function
    | [] -> []
    | CNotation (_,"{ _ }",([a],[],[])) :: l ->
        ntn' := expand_notation_string !ntn' n;
        contract_squash n (a::l)
    | a :: l ->
        a::contract_squash (n+1) l in
  let l = contract_squash 0 l in
  (* side effect; don't inline *)
  !ntn',(l,ll,bll)

let contract_pat_notation ntn (l,ll) =
  let ntn' = ref ntn in
  let rec contract_squash n = function
    | [] -> []
    | CPatNotation (_,"{ _ }",([a],[]),[]) :: l ->
        ntn' := expand_notation_string !ntn' n;
        contract_squash n (a::l)
    | a :: l ->
        a::contract_squash (n+1) l in
  let l = contract_squash 0 l in
  (* side effect; don't inline *)
  !ntn',(l,ll)

type intern_env = {
  ids: Names.Id.Set.t;
  unb: bool;
  tmp_scope: Notation_term.tmp_scope_name option;
  scopes: Notation_term.scope_name list;
  impls: internalization_env }

(**********************************************************************)
(* Remembering the parsing scope of variables in notations            *)

let make_current_scope tmp scopes = match tmp, scopes with
| Some tmp_scope, (sc :: _) when String.equal sc tmp_scope -> scopes
| Some tmp_scope, scopes -> tmp_scope :: scopes
| None, scopes -> scopes

let pr_scope_stack = function
  | [] -> str "the empty scope stack"
  | [a] -> str "scope " ++ str a
  | l -> str "scope stack " ++
      str "[" ++ prlist_with_sep pr_comma str l ++ str "]"

let error_inconsistent_scope ?loc id scopes1 scopes2 =
  user_err ?loc ~hdr:"set_var_scope"
   (pr_id id ++ str " is here used in " ++
    pr_scope_stack scopes2 ++ strbrk " while it was elsewhere used in " ++
    pr_scope_stack scopes1)

let error_expect_binder_notation_type ?loc id =
  user_err ?loc 
   (pr_id id ++
    str " is expected to occur in binding position in the right-hand side.")

let set_var_scope loc id istermvar env ntnvars =
  try
    let isonlybinding,idscopes,typ = Id.Map.find id ntnvars in
    if istermvar then isonlybinding := false;
    let () = if istermvar then
      (* scopes have no effect on the interpretation of identifiers *)
      begin match !idscopes with
      | None -> idscopes := Some (env.tmp_scope, env.scopes)
      | Some (tmp, scope) ->
        let s1 = make_current_scope tmp scope in
        let s2 = make_current_scope env.tmp_scope env.scopes in
        if not (List.equal String.equal s1 s2) then error_inconsistent_scope ~loc id s1 s2
      end
    in
    match typ with
    | NtnInternTypeBinder ->
	if istermvar then error_expect_binder_notation_type ~loc id
    | NtnInternTypeConstr ->
	(* We need sometimes to parse idents at a constr level for
	   factorization and we cannot enforce this constraint:
	   if not istermvar then error_expect_constr_notation_type loc id *)
	()
    | NtnInternTypeIdent -> ()
  with Not_found ->
    (* Not in a notation *)
    ()

let set_type_scope env = {env with tmp_scope = Notation.current_type_scope_name ()}

let reset_tmp_scope env = {env with tmp_scope = None}

let rec it_mkGProd loc2 env body =
  match env with
      (loc1, (na, bk, t)) :: tl -> it_mkGProd loc2 tl (GProd (Loc.merge loc1 loc2, na, bk, t, body))
    | [] -> body

let rec it_mkGLambda loc2 env body =
  match env with
      (loc1, (na, bk, t)) :: tl -> it_mkGLambda loc2 tl (GLambda (Loc.merge loc1 loc2, na, bk, t, body))
    | [] -> body

(**********************************************************************)
(* Utilities for binders                                              *)
let build_impls = function
  |Implicit -> (function
		  |Name id ->  Some (id, Impargs.Manual, (true,true))
		  |Anonymous -> Some (Id.of_string "_", Impargs.Manual, (true,true)))
  |Explicit -> fun _ -> None

let impls_type_list ?(args = []) =
  let rec aux acc = function
    |GProd (_,na,bk,_,c) -> aux ((build_impls bk na)::acc) c
    |_ -> (Variable,[],List.append args (List.rev acc),[])
  in aux []

let impls_term_list ?(args = []) =
  let rec aux acc = function
    |GLambda (_,na,bk,_,c) -> aux ((build_impls bk na)::acc) c
    |GRec (_, fix_kind, nas, args, tys, bds) ->
       let nb = match fix_kind with |GFix (_, n) -> n | GCoFix n -> n in
       let acc' = List.fold_left (fun a (na, bk, _, _) -> (build_impls bk na)::a) acc args.(nb) in
	 aux acc' bds.(nb)
    |_ -> (Variable,[],List.append args (List.rev acc),[])
  in aux []

(* Check if in binder "(x1 x2 .. xn : t)", none of x1 .. xn-1 occurs in t *)
let rec check_capture ty = function
  | (loc,Name id)::(_,Name id')::_ when occur_glob_constr id ty ->
      raise (InternalizationError (loc,VariableCapture (id,id')))
  | _::nal ->
      check_capture ty nal
  | [] ->
      ()

let locate_if_hole loc na = function
  | GHole (_,_,naming,arg) ->
      (try match na with
	| Name id -> glob_constr_of_notation_constr loc
	               (Reserve.find_reserved_type id)
	| Anonymous -> raise Not_found
      with Not_found -> GHole (loc, Evar_kinds.BinderType na, naming, arg))
  | x -> x

let reset_hidden_inductive_implicit_test env =
  { env with impls = Id.Map.map (function
         | (Inductive _,b,c,d) -> (Inductive [],b,c,d)
         | x -> x) env.impls }

let check_hidden_implicit_parameters id impls =
  if Id.Map.exists (fun _ -> function
    | (Inductive indparams,_,_,_) -> Id.List.mem id indparams
    | _ -> false) impls
  then
    user_err  (strbrk "A parameter of an inductive type " ++
    pr_id id ++ strbrk " is not allowed to be used as a bound variable in the type of its constructor.")

let push_name_env ?(global_level=false) ntnvars implargs env =
  function
  | loc,Anonymous ->
      if global_level then
	user_err ~loc  (str "Anonymous variables not allowed");
      env
  | loc,Name id ->
      check_hidden_implicit_parameters id env.impls ;
      if Id.Map.is_empty ntnvars && Id.equal id ldots_var
        then error_ldots_var ~loc;
      set_var_scope loc id false env ntnvars;
      if global_level then Dumpglob.dump_definition (loc,id) true "var"
      else Dumpglob.dump_binding loc id;
      {env with ids = Id.Set.add id env.ids; impls = Id.Map.add id implargs env.impls}

let intern_generalized_binder ?(global_level=false) intern_type lvar
    env (loc, na) b b' t ty =
  let ids = (match na with Anonymous -> fun x -> x | Name na -> Id.Set.add na) env.ids in
  let ty, ids' =
    if t then ty, ids else
      Implicit_quantifiers.implicit_application ids
	Implicit_quantifiers.combine_params_freevar ty
  in
  let ty' = intern_type {env with ids = ids; unb = true} ty in
  let fvs = Implicit_quantifiers.generalizable_vars_of_glob_constr ~bound:ids ~allowed:ids' ty' in
  let env' = List.fold_left
    (fun env (x, l) -> push_name_env ~global_level lvar (Variable,[],[],[])(*?*) env (l, Name x))
    env fvs in
  let bl = List.map
    (fun (id, loc) ->
      (loc, (Name id, b, GHole (loc, Evar_kinds.BinderType (Name id), Misctypes.IntroAnonymous, None))))
    fvs
  in
  let na = match na with
    | Anonymous ->
	if global_level then na
	else
	  let name =
	    let id =
	      match ty with
	      | CApp (_, (_, CRef (Ident (loc,id),_)), _) -> id
	      | _ -> default_non_dependent_ident
	    in Implicit_quantifiers.make_fresh ids' (Global.env ()) id
	  in Name name
    | _ -> na
  in (push_name_env ~global_level lvar (impls_type_list ty')(*?*) env' (loc,na)), (loc,(na,b',ty')) :: List.rev bl

let intern_assumption intern lvar env nal bk ty =
  let intern_type env = intern (set_type_scope env) in
  match bk with
  | Default k ->
      let ty = intern_type env ty in
      check_capture ty nal;
      let impls = impls_type_list ty in
      List.fold_left
	(fun (env, bl) (loc, na as locna) ->
          (push_name_env lvar impls env locna,
           (loc,(na,k,locate_if_hole loc na ty))::bl))
	(env, []) nal
  | Generalized (b,b',t) ->
     let env, b = intern_generalized_binder intern_type lvar env (List.hd nal) b b' t ty in
     env, b

let rec free_vars_of_pat il =
  function
  | CPatCstr (loc, c, l1, l2) ->
      let il = List.fold_left free_vars_of_pat il (Option.default [] l1) in
      List.fold_left free_vars_of_pat il l2
  | CPatAtom (loc, ro) ->
      begin match ro with
      | Some (Ident (loc, i)) -> (loc, i) :: il
      | Some _ | None -> il
      end
  | CPatNotation (loc, n, l1, l2) ->
      let il = List.fold_left free_vars_of_pat il (fst l1) in
      List.fold_left (List.fold_left free_vars_of_pat) il (snd l1)
  | _ -> anomaly (str "free_vars_of_pat")

let intern_local_pattern intern lvar env p =
  List.fold_left
    (fun env (loc, i) ->
       let bk = Default Implicit in
       let ty = CHole (loc, None, Misctypes.IntroAnonymous, None) in
       let n = Name i in
       let env, _ = intern_assumption intern lvar env [(loc, n)] bk ty in
       env)
    env (free_vars_of_pat [] p)

let glob_local_binder_of_extended = function
  | GLocalAssum (loc,na,bk,t) -> (na,bk,None,t)
  | GLocalDef (loc,na,bk,c,Some t) -> (na,bk,Some c,t)
  | GLocalDef (loc,na,bk,c,None) ->
      let t = GHole(loc,Evar_kinds.BinderType na,Misctypes.IntroAnonymous,None) in
      (na,bk,Some c,t)
  | GLocalPattern (loc,_,_,_,_) ->
      Loc.raise ~loc (Stream.Error "pattern with quote not allowed here.")

let intern_cases_pattern_fwd = ref (fun _ -> failwith "intern_cases_pattern_fwd")

let intern_local_binder_aux ?(global_level=false) intern lvar (env,bl) = function
  | CLocalAssum(nal,bk,ty) ->
      let env, bl' = intern_assumption intern lvar env nal bk ty in
      let bl' = List.map (fun (loc,(na,c,t)) -> GLocalAssum (loc,na,c,t)) bl' in
      env, bl' @ bl
  | CLocalDef((loc,na as locna),def,ty) ->
     let term = intern env def in
     let ty = Option.map (intern env) ty in
      (push_name_env lvar (impls_term_list term) env locna,
       GLocalDef (loc,na,Explicit,term,ty) :: bl)
  | CLocalPattern (loc,p,ty) ->
      let tyc =
        match ty with
        | Some ty -> ty
        | None -> CHole(loc,None,Misctypes.IntroAnonymous,None)
      in
      let env = intern_local_pattern intern lvar env p in
      let il = List.map snd (free_vars_of_pat [] p) in
      let cp =
        match !intern_cases_pattern_fwd (None,env.scopes) p with
        | (_, [(_, cp)]) -> cp
        | _ -> assert false
      in
      let ienv = Id.Set.elements env.ids in
      let id = Namegen.next_ident_away (Id.of_string "pat") ienv in
      let na = (loc, Name id) in
      let bk = Default Explicit in
      let _, bl' = intern_assumption intern lvar env [na] bk tyc in
      let _,(_,bk,t) = List.hd bl' in
      (env, GLocalPattern(loc,(cp,il),id,bk,t) :: bl)

let intern_generalization intern env lvar loc bk ak c =
  let c = intern {env with unb = true} c in
  let fvs = Implicit_quantifiers.generalizable_vars_of_glob_constr ~bound:env.ids c in
  let env', c' =
    let abs =
      let pi = match ak with
	| Some AbsPi -> true
        | Some _ -> false
	| None ->
          match Notation.current_type_scope_name () with
          | Some type_scope ->
              let is_type_scope = match env.tmp_scope with
              | None -> false
              | Some sc -> String.equal sc type_scope
              in
              is_type_scope ||
              String.List.mem type_scope env.scopes
          | None -> false
      in
	if pi then
	  (fun (id, loc') acc ->
	    GProd (Loc.merge loc' loc, Name id, bk, GHole (loc', Evar_kinds.BinderType (Name id), Misctypes.IntroAnonymous, None), acc))
	else
	  (fun (id, loc') acc ->
	    GLambda (Loc.merge loc' loc, Name id, bk, GHole (loc', Evar_kinds.BinderType (Name id), Misctypes.IntroAnonymous, None), acc))
    in
      List.fold_right (fun (id, loc as lid) (env, acc) ->
	let env' = push_name_env lvar (Variable,[],[],[]) env (loc, Name id) in
	  (env', abs lid acc)) fvs (env,c)
  in c'

(**********************************************************************)
(* Syntax extensions                                                  *)

let option_mem_assoc id = function
  | Some (id',c) -> Id.equal id id'
  | None -> false

let find_fresh_name renaming (terms,termlists,binders) avoid id =
  let fold1 _ (c, _) accu = Id.Set.union (free_vars_of_constr_expr c) accu in
  let fold2 _ (l, _) accu =
    let fold accu c = Id.Set.union (free_vars_of_constr_expr c) accu in
    List.fold_left fold accu l
  in
  let fold3 _ x accu = Id.Set.add x accu in
  let fvs1 = Id.Map.fold fold1 terms avoid in
  let fvs2 = Id.Map.fold fold2 termlists fvs1 in
  let fvs3 = Id.Map.fold fold3 renaming fvs2 in
  (* TODO binders *)
  next_ident_away_from id (fun id -> Id.Set.mem id fvs3)

let traverse_binder (terms,_,_ as subst) avoid (renaming,env) = function
 | Anonymous -> (renaming,env),Anonymous
 | Name id ->
  try
    (* Binders bound in the notation are considered first-order objects *)
    let _,na = coerce_to_name (fst (Id.Map.find id terms)) in
    (renaming,{env with ids = name_fold Id.Set.add na env.ids}), na
  with Not_found ->
    (* Binders not bound in the notation do not capture variables *)
    (* outside the notation (i.e. in the substitution) *)
    let id' = find_fresh_name renaming subst avoid id in
    let renaming' =
      if Id.equal id id' then renaming else Id.Map.add id id' renaming
    in
    (renaming',env), Name id'

type letin_param =
  | LPLetIn of Loc.t * (Name.t * glob_constr * glob_constr option)
  | LPCases of Loc.t * (cases_pattern * Id.t list) * Id.t

let make_letins =
  List.fold_right
    (fun a c ->
     match a with
     | LPLetIn (loc,(na,b,t)) ->
         GLetIn(loc,na,b,t,c)
     | LPCases (loc,(cp,il),id) ->
         let tt = (GVar(loc,id),(Name id,None)) in
         GCases(loc,Misctypes.LetPatternStyle,None,[tt],[(loc,il,[cp],c)]))

let rec subordinate_letins letins = function
  (* binders come in reverse order; the non-let are returned in reverse order together *)
  (* with the subordinated let-in in writing order *)
  | GLocalDef (loc,na,_,b,t)::l ->
      subordinate_letins (LPLetIn (loc,(na,b,t))::letins) l
  | GLocalAssum (loc,na,bk,t)::l ->
      let letins',rest = subordinate_letins [] l in
      letins',((loc,(na,bk,t)),letins)::rest
  | GLocalPattern (loc,u,id,bk,t) :: l ->
      subordinate_letins (LPCases (loc,u,id)::letins) ([GLocalAssum (loc,Name id,bk,t)] @ l)
  | [] ->
      letins,[]

let terms_of_binders bl =
  let rec term_of_pat = function
    | PatVar (loc,Name id) -> CRef (Ident (loc,id), None)
    | PatVar (loc,Anonymous) -> error "Cannot turn \"_\" into a term."
    | PatCstr (loc,c,l,_) ->
       let r = Qualid (loc,qualid_of_path (path_of_global (ConstructRef c))) in
       let hole = CHole (loc,None,Misctypes.IntroAnonymous,None) in
       let params = List.make (Inductiveops.inductive_nparams (fst c)) hole in
       CAppExpl (loc,(None,r,None),params @ List.map term_of_pat l) in
  let rec extract_variables = function
    | GLocalAssum (loc,Name id,_,_)::l -> CRef (Ident (loc,id), None) :: extract_variables l
    | GLocalDef (loc,Name id,_,_,_)::l -> extract_variables l
    | GLocalDef (loc,Anonymous,_,_,_)::l
    | GLocalAssum (loc,Anonymous,_,_)::l -> error "Cannot turn \"_\" into a term."
    | GLocalPattern (loc,(u,_),_,_,_) :: l -> term_of_pat u :: extract_variables l
    | [] -> [] in
  extract_variables bl

let instantiate_notation_constr loc intern ntnvars subst infos c =
  let (terms,termlists,binders) = subst in
  (* when called while defining a notation, avoid capturing the private binders
     of the expression by variables bound by the notation (see #3892) *)
  let avoid = Id.Map.domain ntnvars in
  let rec aux (terms,binderopt,terminopt as subst') (renaming,env) c =
    let subinfos = renaming,{env with tmp_scope = None} in
    match c with
    | NVar id when Id.equal id ldots_var -> Option.get terminopt
    | NVar id -> subst_var subst' (renaming, env) id
    | NList (x,y,iter,terminator,lassoc) ->
      let l,(scopt,subscopes) =
        (* All elements of the list are in scopes (scopt,subscopes) *)
        try
          let l,scopes = Id.Map.find x termlists in
          (if lassoc then List.rev l else l),scopes
        with Not_found ->
        try
	  let (bl,(scopt,subscopes)) = Id.Map.find x binders in
	  let env,bl' = List.fold_left (intern_local_binder_aux intern ntnvars) (env,[]) bl in
          terms_of_binders (if lassoc then bl' else List.rev bl'),(None,[])
        with Not_found ->
          anomaly (Pp.str "Inconsistent substitution of recursive notation") in
      let termin = aux (terms,None,None) subinfos terminator in
      let fold a t =
        let nterms = Id.Map.add y (a, (scopt, subscopes)) terms in
        aux (nterms,None,Some t) subinfos iter
      in
      List.fold_right fold l termin
    | NHole (knd, naming, arg) ->
      let knd = match knd with
      | Evar_kinds.BinderType (Name id as na) ->
        let na =
          try snd (coerce_to_name (fst (Id.Map.find id terms)))
          with Not_found ->
          try Name (Id.Map.find id renaming)
          with Not_found -> na
        in
        Evar_kinds.BinderType na
      | _ -> knd
      in
      let arg = match arg with
      | None -> None
      | Some arg ->
        let mk_env (c, (tmp_scope, subscopes)) =
          let nenv = {env with tmp_scope; scopes = subscopes @ env.scopes} in
          let gc = intern nenv c in
          (gc, Some c)
        in
        let bindings = Id.Map.map mk_env terms in
        Some (Genintern.generic_substitute_notation bindings arg)
      in
      GHole (loc, knd, naming, arg)
    | NBinderList (x,y,iter,terminator) ->
      (try
        (* All elements of the list are in scopes (scopt,subscopes) *)
	let (bl,(scopt,subscopes)) = Id.Map.find x binders in
	let env,bl = List.fold_left (intern_local_binder_aux intern ntnvars) (env,[]) bl in
	let letins,bl = subordinate_letins [] bl in
        let termin = aux (terms,None,None) (renaming,env) terminator in
	let res = List.fold_left (fun t binder ->
	    aux (terms,Some(y,binder),Some t) subinfos iter)
	  termin bl in
	make_letins letins res
      with Not_found ->
          anomaly (Pp.str "Inconsistent substitution of recursive notation"))
    | NProd (Name id, NHole _, c') when option_mem_assoc id binderopt ->
        let a,letins = snd (Option.get binderopt) in
        let e = make_letins letins (aux subst' infos c') in
        let (loc,(na,bk,t)) = a in
        GProd (loc,na,bk,t,e)
    | NLambda (Name id,NHole _,c') when option_mem_assoc id binderopt ->
        let a,letins = snd (Option.get binderopt) in
        let (loc,(na,bk,t)) = a in
        GLambda (loc,na,bk,t,make_letins letins (aux subst' infos c'))
    (* Two special cases to keep binder name synchronous with BinderType *)
    | NProd (na,NHole(Evar_kinds.BinderType na',naming,arg),c')
        when Name.equal na na' ->
        let subinfos,na = traverse_binder subst avoid subinfos na in
        let ty = GHole (loc,Evar_kinds.BinderType na,naming,arg) in
	GProd (loc,na,Explicit,ty,aux subst' subinfos c')
    | NLambda (na,NHole(Evar_kinds.BinderType na',naming,arg),c')
        when Name.equal na na' ->
        let subinfos,na = traverse_binder subst avoid subinfos na in
        let ty = GHole (loc,Evar_kinds.BinderType na,naming,arg) in
	GLambda (loc,na,Explicit,ty,aux subst' subinfos c')
    | t ->
      glob_constr_of_notation_constr_with_binders loc
        (traverse_binder subst avoid) (aux subst') subinfos t
  and subst_var (terms, _binderopt, _terminopt) (renaming, env) id =
    (* subst remembers the delimiters stack in the interpretation *)
    (* of the notations *)
    try
      let (a,(scopt,subscopes)) = Id.Map.find id terms in
      intern {env with tmp_scope = scopt;
                scopes = subscopes @ env.scopes} a
    with Not_found ->
    try
      GVar (loc, Id.Map.find id renaming)
    with Not_found ->
      (* Happens for local notation joint with inductive/fixpoint defs *)
      GVar (loc,id)
  in aux (terms,None,None) infos c

let split_by_type ids =
  List.fold_right (fun (x,(scl,typ)) (l1,l2,l3) ->
    match typ with
    | NtnTypeConstr | NtnTypeOnlyBinder -> ((x,scl)::l1,l2,l3)
    | NtnTypeConstrList -> (l1,(x,scl)::l2,l3)
    | NtnTypeBinderList -> (l1,l2,(x,scl)::l3)) ids ([],[],[])

let make_subst ids l =
  let fold accu (id, scl) a = Id.Map.add id (a, scl) accu in
  List.fold_left2 fold Id.Map.empty ids l

let intern_notation intern env lvar loc ntn fullargs =
  let ntn,(args,argslist,bll as fullargs) = contract_notation ntn fullargs in
  let ((ids,c),df) = interp_notation loc ntn (env.tmp_scope,env.scopes) in
  Dumpglob.dump_notation_location (ntn_loc loc fullargs ntn) ntn df;
  let ids,idsl,idsbl = split_by_type ids in
  let terms = make_subst ids args in
  let termlists = make_subst idsl argslist in
  let binders = make_subst idsbl bll in
  instantiate_notation_constr loc intern lvar
    (terms, termlists, binders) (Id.Map.empty, env) c

(**********************************************************************)
(* Discriminating between bound variables and global references       *)

let string_of_ty = function
  | Inductive _ -> "ind"
  | Recursive -> "def"
  | Method -> "meth"
  | Variable -> "var"

let gvar (loc, id) us = match us with
| None -> GVar (loc, id)
| Some _ ->
  user_err ~loc  (str "Variable " ++ pr_id id ++
    str " cannot have a universe instance")

let intern_var genv (ltacvars,ntnvars) namedctx loc id us =
  (* Is [id] an inductive type potentially with implicit *)
  try
    let ty,expl_impls,impls,argsc = Id.Map.find id genv.impls in
    let expl_impls = List.map
      (fun id -> CRef (Ident (loc,id),None), Some (loc,ExplByName id)) expl_impls in
    let tys = string_of_ty ty in
    Dumpglob.dump_reference loc "<>" (Id.to_string id) tys;
    gvar (loc,id) us, make_implicits_list impls, argsc, expl_impls
  with Not_found ->
  (* Is [id] bound in current term or is an ltac var bound to constr *)
  if Id.Set.mem id genv.ids || Id.Set.mem id ltacvars.ltac_vars
  then
    gvar (loc,id) us, [], [], []
  (* Is [id] a notation variable *)
  else if Id.Map.mem id ntnvars
  then
    (set_var_scope loc id true genv ntnvars; gvar (loc,id) us, [], [], [])
  (* Is [id] the special variable for recursive notations *)
  else if Id.equal id ldots_var
  then if Id.Map.is_empty ntnvars
    then error_ldots_var ~loc
    else gvar (loc,id) us, [], [], []
  else if Id.Set.mem id ltacvars.ltac_bound then
    (* Is [id] bound to a free name in ltac (this is an ltac error message) *)
    user_err ~loc ~hdr:"intern_var"
     (str "variable " ++ pr_id id ++ str " should be bound to a term.")
  else
    (* Is [id] a goal or section variable *)
    let _ = Context.Named.lookup id namedctx in
      try
	(* [id] a section variable *)
	(* Redundant: could be done in intern_qualid *)
	let ref = VarRef id in
	let impls = implicits_of_global ref in
	let scopes = find_arguments_scope ref in
	Dumpglob.dump_reference loc "<>" (string_of_qualid (Decls.variable_secpath id)) "var";
	GRef (loc, ref, us), impls, scopes, []
      with e when CErrors.noncritical e ->
	(* [id] a goal variable *)
	gvar (loc,id) us, [], [], []

let find_appl_head_data c =
  match c with
  | GRef (loc,ref,_) as x -> 
    let impls = implicits_of_global ref in
    let scopes = find_arguments_scope ref in
      x, impls, scopes, []
  | GApp (_,GRef (_,ref,_),l) as x
      when l != [] && Flags.version_strictly_greater Flags.V8_2 ->
      let n = List.length l in
      let impls = implicits_of_global ref in 
      let scopes = find_arguments_scope ref in
	x, List.map (drop_first_implicits n) impls,
	List.skipn_at_least n scopes,[]
  | x -> x,[],[],[]

let error_not_enough_arguments loc =
  user_err ~loc  (str "Abbreviation is not applied enough.")

let check_no_explicitation l =
  let is_unset (a, b) = match b with None -> false | Some _ -> true in
  let l = List.filter is_unset l in
  match l with
  | [] -> ()
  | (_, None) :: _ -> assert false
  | (_, Some (loc, _)) :: _ ->
    user_err ~loc  (str"Unexpected explicitation of the argument of an abbreviation.")

let dump_extended_global loc = function
  | TrueGlobal ref -> (*feedback_global loc ref;*) Dumpglob.add_glob loc ref
  | SynDef sp -> Dumpglob.add_glob_kn loc sp

let intern_extended_global_of_qualid (loc,qid) =
  let r = Nametab.locate_extended qid in dump_extended_global loc r; r

let intern_reference ref =
  let qid = qualid_of_reference ref in
  let r =
    try intern_extended_global_of_qualid qid
    with Not_found -> error_global_not_found ~loc:(fst qid) (snd qid)
  in
  Smartlocate.global_of_extended_global r

(* Is it a global reference or a syntactic definition? *)
let intern_qualid loc qid intern env lvar us args =
  match intern_extended_global_of_qualid (loc,qid) with
  | TrueGlobal ref -> GRef (loc, ref, us), true, args
  | SynDef sp ->
      let (ids,c) = Syntax_def.search_syntactic_definition sp in
      let nids = List.length ids in
      if List.length args < nids then error_not_enough_arguments loc;
      let args1,args2 = List.chop nids args in
      check_no_explicitation args1;
      let terms = make_subst ids (List.map fst args1) in
      let subst = (terms, Id.Map.empty, Id.Map.empty) in
      let infos = (Id.Map.empty, env) in
      let projapp = match c with NRef _ -> true | _ -> false in
      let c = instantiate_notation_constr loc intern lvar subst infos c in
      let c = match us, c with
      | None, _ -> c
      | Some _, GRef (loc, ref, None) -> GRef (loc, ref, us)
      | Some _, GApp (loc, GRef (loc', ref, None), arg) ->
         GApp (loc, GRef (loc', ref, us), arg)
      | Some _, _ ->
        user_err ~loc  (str "Notation " ++ pr_qualid qid
                        ++ str " cannot have a universe instance,"
                        ++ str " its expanded head does not start with a reference")
      in
      c, projapp, args2

(* Rule out section vars since these should have been found by intern_var *)
let intern_non_secvar_qualid loc qid intern env lvar us args =
  match intern_qualid loc qid intern env lvar us args with
    | GRef (_, VarRef _, _),_,_ -> raise Not_found
    | r -> r

let intern_applied_reference intern env namedctx (_, ntnvars as lvar) us args = function
  | Qualid (loc, qid) ->
      let r,projapp,args2 =
	try intern_qualid loc qid intern env ntnvars us args
	with Not_found -> error_global_not_found ~loc qid
      in
      let x, imp, scopes, l = find_appl_head_data r in
	(x,imp,scopes,l), args2
  | Ident (loc, id) ->
      try intern_var env lvar namedctx loc id us, args
      with Not_found ->
      let qid = qualid_of_ident id in
      try
	let r, projapp, args2 = intern_non_secvar_qualid loc qid intern env ntnvars us args in
	let x, imp, scopes, l = find_appl_head_data r in
	  (x,imp,scopes,l), args2
      with Not_found ->
	(* Extra allowance for non globalizing functions *)
	if !interning_grammar || env.unb then
	  (gvar (loc,id) us, [], [], []), args
	else error_global_not_found ~loc qid

let interp_reference vars r =
  let (r,_,_,_),_ =
    intern_applied_reference (fun _ -> error_not_enough_arguments Loc.ghost)
      {ids = Id.Set.empty; unb = false ;
       tmp_scope = None; scopes = []; impls = empty_internalization_env} []
      (vars, Id.Map.empty) None [] r
  in r

(**********************************************************************)
(** {5 Cases }                                                        *)

<<<<<<< HEAD
(** {6 Elementary bricks } *)
=======
(** Private internalization patterns *)
type raw_cases_pattern_expr =
  | RCPatAlias of Loc.t * raw_cases_pattern_expr * Id.t
  | RCPatCstr  of Loc.t * Globnames.global_reference
    * raw_cases_pattern_expr list * raw_cases_pattern_expr list
  (** [RCPatCstr (loc, c, l1, l2)] represents ((@c l1) l2) *)
  | RCPatAtom  of Loc.t * Id.t option
  | RCPatOr    of Loc.t * raw_cases_pattern_expr list

let raw_cases_pattern_expr_loc = function
  | RCPatAlias (loc,_,_) -> loc
  | RCPatCstr (loc,_,_,_) -> loc
  | RCPatAtom (loc,_) -> loc
  | RCPatOr (loc,_) -> loc

(** {6 Elemtary bricks } *)
>>>>>>> e4ca8679
let apply_scope_env env = function
  | [] -> {env with tmp_scope = None}, []
  | sc::scl -> {env with tmp_scope = sc}, scl

let rec simple_adjust_scopes n scopes =
  (* Note: they can be less scopes than arguments but also more scopes *)
  (* than arguments because extra scopes are used in the presence of *)
  (* coercions to funclass *)
  if Int.equal n 0 then [] else match scopes with
  | [] -> None :: simple_adjust_scopes (n-1) []
  | sc::scopes -> sc :: simple_adjust_scopes (n-1) scopes

let find_remaining_scopes pl1 pl2 ref =
  let impls_st = implicits_of_global ref in
  let len_pl1 = List.length pl1 in
  let len_pl2 = List.length pl2 in
  let impl_list = if Int.equal len_pl1 0
    then select_impargs_size len_pl2 impls_st
    else List.skipn_at_least len_pl1 (select_stronger_impargs impls_st) in
  let allscs = find_arguments_scope ref in
  let scope_list = List.skipn_at_least len_pl1 allscs in
  let rec aux = function
    |[],l -> l
    |_,[] -> []
    |h::t,_::tt when is_status_implicit h -> aux (t,tt)
    |_::t,h::tt -> h :: aux (t,tt)
  in ((try List.firstn len_pl1 allscs with Failure _ -> simple_adjust_scopes len_pl1 allscs),
      simple_adjust_scopes len_pl2 (aux (impl_list,scope_list)))

let merge_subst s1 s2 = Id.Map.fold Id.Map.add s1 s2

let product_of_cases_patterns ids idspl =
  List.fold_right (fun (ids,pl) (ids',ptaill) ->
    (ids @ ids',
     (* Cartesian prod of the or-pats for the nth arg and the tail args *)
     List.flatten (
       List.map (fun (subst,p) ->
	 List.map (fun (subst',ptail) -> (merge_subst subst subst',p::ptail)) ptaill) pl)))
    idspl (ids,[Id.Map.empty,[]])

(* @return the first variable that occurs twice in a pattern

naive n^2 algo *)
let rec has_duplicate = function
  | [] -> None
  | x::l -> if Id.List.mem x l then (Some x) else has_duplicate l

let loc_of_lhs lhs =
 Loc.merge (fst (List.hd lhs)) (fst (List.last lhs))

let check_linearity lhs ids =
  match has_duplicate ids with
    | Some id ->
	raise (InternalizationError (loc_of_lhs lhs,NonLinearPattern id))
    | None ->
	()

(* Match the number of pattern against the number of matched args *)
let check_number_of_pattern loc n l =
  let p = List.length l in
  if not (Int.equal n p) then raise (InternalizationError (loc,BadPatternsNumber (n,p)))

let check_or_pat_variables loc ids idsl =
  if List.exists (fun ids' -> not (List.eq_set Id.equal ids ids')) idsl then
    user_err ~loc  (str
    "The components of this disjunctive pattern must bind the same variables.")

(** Use only when params were NOT asked to the user.
    @return if letin are included *)
let check_constructor_length env loc cstr len_pl pl0 =
  let n = len_pl + List.length pl0 in
  if Int.equal n (Inductiveops.constructor_nallargs cstr) then false else
    (Int.equal n (Inductiveops.constructor_nalldecls cstr) ||
      (error_wrong_numarg_constructor ~loc env cstr
         (Inductiveops.constructor_nrealargs cstr)))

let add_implicits_check_length fail nargs nargs_with_letin impls_st len_pl1 pl2 =
  let impl_list = if Int.equal len_pl1 0
    then select_impargs_size (List.length pl2) impls_st
    else List.skipn_at_least len_pl1 (select_stronger_impargs impls_st) in
  let remaining_args = List.fold_left (fun i x -> if is_status_implicit x then i else succ i) in
  let rec aux i = function
    |[],l -> let args_len = List.length l + List.length impl_list + len_pl1 in
	     ((if Int.equal args_len nargs then false
	      else Int.equal args_len nargs_with_letin || (fst (fail (nargs - List.length impl_list + i))))
	       ,l)
    |imp::q as il,[] -> if is_status_implicit imp && maximal_insertion_of imp
      then let (b,out) = aux i (q,[]) in (b,RCPatAtom(Loc.ghost,None)::out)
      else fail (remaining_args (len_pl1+i) il)
    |imp::q,(hh::tt as l) -> if is_status_implicit imp
      then let (b,out) = aux i (q,l) in (b,RCPatAtom(Loc.ghost,None)::out)
      else let (b,out) = aux (succ i) (q,tt) in (b,hh::out)
  in aux 0 (impl_list,pl2)

let add_implicits_check_constructor_length env loc c len_pl1 pl2 =
  let nargs = Inductiveops.constructor_nallargs c in
  let nargs' = Inductiveops.constructor_nalldecls c in
  let impls_st = implicits_of_global (ConstructRef c) in
  add_implicits_check_length (error_wrong_numarg_constructor ~loc env c)
    nargs nargs' impls_st len_pl1 pl2

let add_implicits_check_ind_length env loc c len_pl1 pl2 =
  let nallargs = inductive_nallargs_env env c in
  let nalldecls = inductive_nalldecls_env env c in
  let impls_st = implicits_of_global (IndRef c) in
  add_implicits_check_length (error_wrong_numarg_inductive ~loc env c)
    nallargs nalldecls impls_st len_pl1 pl2

(** Do not raise NotEnoughArguments thanks to preconditions*)
let chop_params_pattern loc ind args with_letin =
  let nparams = if with_letin
    then Inductiveops.inductive_nparamdecls ind
    else Inductiveops.inductive_nparams ind in
  assert (nparams <= List.length args);
  let params,args = List.chop nparams args in
  List.iter (function PatVar(_,Anonymous) -> ()
    | PatVar (loc',_) | PatCstr(loc',_,_,_) -> error_parameter_not_implicit ~loc:loc') params;
  args

let find_constructor loc add_params ref =
  let (ind,_ as cstr) = match ref with
  | ConstructRef cstr -> cstr
  | IndRef _ ->
    let error = str "There is an inductive name deep in a \"in\" clause." in
    user_err ~loc ~hdr:"find_constructor" error
  | ConstRef _ | VarRef _ ->
    let error = str "This reference is not a constructor." in
    user_err ~loc ~hdr:"find_constructor" error
  in
  cstr, match add_params with
    | Some nb_args ->
      let nb =
        if Int.equal nb_args (Inductiveops.constructor_nrealdecls cstr)
          then Inductiveops.inductive_nparamdecls ind
          else Inductiveops.inductive_nparams ind
      in
      List.make nb ([], [(Id.Map.empty, PatVar(Loc.ghost,Anonymous))])
    | None -> []

let find_pattern_variable = function
  | Ident (loc,id) -> id
  | Qualid (loc,_) as x -> raise (InternalizationError(loc,NotAConstructor x))

let check_duplicate loc fields =
  let eq (ref1, _) (ref2, _) = eq_reference ref1 ref2 in
  let dups = List.duplicates eq fields in
  match dups with
  | [] -> ()
  | (r, _) :: _ ->
    user_err ~loc (str "This record defines several times the field " ++
      pr_reference r ++ str ".")

(** [sort_fields ~complete loc fields completer] expects a list
    [fields] of field assignments [f = e1; g = e2; ...], where [f, g]
    are fields of a record and [e1] are "values" (either terms, when
    interning a record construction, or patterns, when intering record
    pattern-matching). It will sort the fields according to the record
    declaration order (which is important when type-checking them in
    presence of dependencies between fields). If the parameter
    [complete] is true, we require the assignment to be complete: all
    the fields of the record must be present in the
    assignment. Otherwise the record assignment may be partial
    (in a pattern, we may match on some fields only), and we call the
    function [completer] to fill the missing fields; the returned
    field assignment list is always complete. *)
let sort_fields ~complete loc fields completer =
  match fields with
    | [] -> None
    | (first_field_ref, first_field_value):: other_fields ->
        let (first_field_glob_ref, record) =
          try
            let gr = global_reference_of_reference first_field_ref in
            (gr, Recordops.find_projection gr)
          with Not_found ->
            user_err ~loc:(loc_of_reference first_field_ref) ~hdr:"intern"
                         (pr_reference first_field_ref ++ str": Not a projection")
        in
        (* the number of parameters *)
        let nparams = record.Recordops.s_EXPECTEDPARAM in
        (* the reference constructor of the record *)
        let base_constructor =
          let global_record_id = ConstructRef record.Recordops.s_CONST in
          try Qualid (loc, shortest_qualid_of_global Id.Set.empty global_record_id)
          with Not_found ->
            anomaly (str "Environment corruption for records") in
        let () = check_duplicate loc fields in
        let (end_index,    (* one past the last field index *)
             first_field_index,  (* index of the first field of the record *)
             proj_list)    (* list of projections *)
          =
          (* elimitate the first field from the projections,
             but keep its index *)
          let rec build_proj_list projs proj_kinds idx ~acc_first_idx acc =
            match projs with
              | [] -> (idx, acc_first_idx, acc)
              | (Some name) :: projs ->
                 let field_glob_ref = ConstRef name in
                 let first_field = eq_gr field_glob_ref first_field_glob_ref in
                 begin match proj_kinds with
                    | [] -> anomaly (Pp.str "Number of projections mismatch")
                    | (_, regular) :: proj_kinds ->
                       (* "regular" is false when the field is defined
                           by a let-in in the record declaration
                           (its value is fixed from other fields). *)
                       if first_field && not regular && complete then
                         user_err ~loc  (str "No local fields allowed in a record construction.")
                       else if first_field then
                         build_proj_list projs proj_kinds (idx+1) ~acc_first_idx:idx acc
                       else if not regular && complete then
                         (* skip non-regular fields *)
                         build_proj_list projs proj_kinds idx ~acc_first_idx acc
                       else
                         build_proj_list projs proj_kinds (idx+1) ~acc_first_idx
                                         ((idx, field_glob_ref) :: acc)
                 end
              | None :: projs ->
                 if complete then
                   (* we don't want anonymous fields *)
                   user_err ~loc  (str "This record contains anonymous fields.")
                 else
                   (* anonymous arguments don't appear in proj_kinds *)
                   build_proj_list projs proj_kinds (idx+1) ~acc_first_idx acc
          in
          build_proj_list record.Recordops.s_PROJ record.Recordops.s_PROJKIND 1 ~acc_first_idx:0 []
        in
        (* now we want to have all fields assignments indexed by their place in
           the constructor *)
        let rec index_fields fields remaining_projs acc =
          match fields with
            | (field_ref, field_value) :: fields ->
               let field_glob_ref = try global_reference_of_reference field_ref
               with Not_found ->
                 user_err ~loc:(loc_of_reference field_ref) ~hdr:"intern"
                               (str "The field \"" ++ pr_reference field_ref ++ str "\" does not exist.") in
               let remaining_projs, (field_index, _) =
                 let the_proj (idx, glob_ref) = eq_gr field_glob_ref glob_ref in
                 try CList.extract_first the_proj remaining_projs
                 with Not_found ->
                   user_err ~loc 
                     (str "This record contains fields of different records.")
               in
               index_fields fields remaining_projs ((field_index, field_value) :: acc)
            | [] ->
               (* the order does not matter as we sort them next,
                  List.rev_* is just for efficiency *)
               let remaining_fields =
                 let complete_field (idx, _field_ref) = (idx, completer idx) in
                 List.rev_map complete_field remaining_projs in
               List.rev_append remaining_fields acc
        in
        let unsorted_indexed_fields =
          index_fields other_fields proj_list
            [(first_field_index, first_field_value)] in
        let sorted_indexed_fields =
          let cmp_by_index (i, _) (j, _) = Int.compare i j in
          List.sort cmp_by_index unsorted_indexed_fields in
        let sorted_fields = List.map snd sorted_indexed_fields in
        Some (nparams, base_constructor, sorted_fields)

(** {6 Manage multiple aliases} *)

type alias = {
  alias_ids : Id.t list;
  alias_map : Id.t Id.Map.t;
}

let empty_alias = {
  alias_ids = [];
  alias_map = Id.Map.empty;
}

  (* [merge_aliases] returns the sets of all aliases encountered at this
     point and a substitution mapping extra aliases to the first one *)
let merge_aliases aliases id =
  let alias_ids = aliases.alias_ids @ [id] in
  let alias_map = match aliases.alias_ids with
  | [] -> aliases.alias_map
  | id' :: _ -> Id.Map.add id id' aliases.alias_map
  in
  { alias_ids; alias_map; }

let alias_of als = match als.alias_ids with
| [] -> Anonymous
| id :: _ -> Name id

(** {6 Expanding notations }

    @returns a raw_case_pattern_expr :
    - no notations and syntactic definition
    - global reference and identifeir instead of reference

*)

let rec subst_pat_iterator y t p = match p with
  | RCPatAtom (_,id) ->
    begin match id with Some x when Id.equal x y -> t | _ -> p end
  | RCPatCstr (loc,id,l1,l2) ->
    RCPatCstr (loc,id,List.map (subst_pat_iterator y t) l1,
 	       List.map (subst_pat_iterator y t) l2)
  | RCPatAlias (l,p,a) -> RCPatAlias (l,subst_pat_iterator y t p,a)
  | RCPatOr (l,pl) -> RCPatOr (l,List.map (subst_pat_iterator y t) pl)

let drop_notations_pattern looked_for =
  (* At toplevel, Constructors and Inductives are accepted, in recursive calls
     only constructor are allowed *)
  let ensure_kind top loc g =
    try
      if top then looked_for g else
      match g with ConstructRef _ -> () | _ -> raise Not_found
    with Not_found ->
      error_invalid_pattern_notation ~loc ()
  in
  let test_kind top =
    if top then looked_for else function ConstructRef _ -> () | _ -> raise Not_found
  in
  (** [rcp_of_glob] : from [glob_constr] to [raw_cases_pattern_expr] *)
  let rec rcp_of_glob = function
    | GVar (loc,id) -> RCPatAtom (loc,Some id)
    | GHole (loc,_,_,_) -> RCPatAtom (loc,None)
    | GRef (loc,g,_) -> RCPatCstr (loc, g,[],[])
    | GApp (loc,GRef (_,g,_),l) -> RCPatCstr (loc, g, List.map rcp_of_glob l,[])
    | _ -> CErrors.anomaly Pp.(str "Invalid return pattern from Notation.interp_prim_token_cases_pattern_expr ")
  in
  let rec drop_syndef top scopes re pats =
    let (loc,qid) = qualid_of_reference re in
    try
      match locate_extended qid with
      | SynDef sp ->
	let (vars,a) = Syntax_def.search_syntactic_definition sp in
	(match a with
	| NRef g ->
          (* Convention: do not deactivate implicit arguments and scopes for further arguments *)
	  test_kind top g;
	  let () = assert (List.is_empty vars) in
	  let (_,argscs) = find_remaining_scopes [] pats g in
	  Some (g, [], List.map2 (in_pat_sc scopes) argscs pats)
	| NApp (NRef g,[]) -> (* special case: Syndef for @Cstr, this deactivates *)
	      test_kind top g;
              let () = assert (List.is_empty vars) in
	      Some (g, List.map (in_pat false scopes) pats, [])
	| NApp (NRef g,args) ->
              (* Convention: do not deactivate implicit arguments and scopes for further arguments *)
	      test_kind top g;
	      let nvars = List.length vars in
	      if List.length pats < nvars then error_not_enough_arguments loc;
	      let pats1,pats2 = List.chop nvars pats in
	      let subst = make_subst vars pats1 in
	      let idspl1 = List.map (in_not false loc scopes (subst, Id.Map.empty) []) args in
	      let (_,argscs) = find_remaining_scopes pats1 pats2 g in
	      Some (g, idspl1, List.map2 (in_pat_sc scopes) argscs pats2)
	| _ -> raise Not_found)
      | TrueGlobal g ->
	  test_kind top g;
	  Dumpglob.add_glob loc g;
	  let (_,argscs) = find_remaining_scopes [] pats g in
	  Some (g,[],List.map2 (fun x -> in_pat false (x,snd scopes)) argscs pats)
    with Not_found -> None
  and in_pat top scopes = function
    | CPatAlias (loc, p, id) -> RCPatAlias (loc, in_pat top scopes p, id)
    | CPatRecord (loc, l) ->
      let sorted_fields =
	sort_fields ~complete:false loc l (fun _idx -> (CPatAtom (loc, None))) in
      begin match sorted_fields with
	| None -> RCPatAtom (loc, None)
	| Some (n, head, pl) ->
          let pl =
            if !asymmetric_patterns then pl else
            let pars = List.make n (CPatAtom (loc, None)) in
            List.rev_append pars pl in
	  match drop_syndef top scopes head pl with
	    |Some (a,b,c) -> RCPatCstr(loc, a, b, c)
	    |None -> raise (InternalizationError (loc,NotAConstructor head))
      end
    | CPatCstr (loc, head, None, pl) ->
      begin
	match drop_syndef top scopes head pl with
	  | Some (a,b,c) -> RCPatCstr(loc, a, b, c)
	  | None -> raise (InternalizationError (loc,NotAConstructor head))
      end
     | CPatCstr (loc, r, Some expl_pl, pl) ->
      let g = try locate (snd (qualid_of_reference r))
	      with Not_found ->
 	      raise (InternalizationError (loc,NotAConstructor r)) in
      if expl_pl == [] then
        (* Convention: (@r) deactivates all further implicit arguments and scopes *)
        RCPatCstr (loc, g, List.map (in_pat false scopes) pl, [])
      else
        (* Convention: (@r expl_pl) deactivates implicit arguments in expl_pl and in pl *)
        (* but not scopes in expl_pl *)
        let (argscs1,_) = find_remaining_scopes expl_pl pl g in
        RCPatCstr (loc, g, List.map2 (in_pat_sc scopes) argscs1 expl_pl @ List.map (in_pat false scopes) pl, [])
    | CPatNotation (loc,"- _",([CPatPrim(_,Numeral p)],[]),[])
      when Bigint.is_strictly_pos p ->
      let (pat, _df) = Notation.interp_prim_token_cases_pattern_expr loc (ensure_kind false loc) (Numeral (Bigint.neg p)) scopes in
      rcp_of_glob pat
    | CPatNotation (_,"( _ )",([a],[]),[]) ->
      in_pat top scopes a
    | CPatNotation (loc, ntn, fullargs,extrargs) ->
      let ntn,(args,argsl as fullargs) = contract_pat_notation ntn fullargs in
      let ((ids',c),df) = Notation.interp_notation loc ntn scopes in
      let (ids',idsl',_) = split_by_type ids' in
      Dumpglob.dump_notation_location (patntn_loc loc fullargs ntn) ntn df;
      let substlist = make_subst idsl' argsl in
      let subst = make_subst ids' args in
      in_not top loc scopes (subst,substlist) extrargs c
    | CPatDelimiters (loc, key, e) ->
      in_pat top (None,find_delimiters_scope loc key::snd scopes) e
    | CPatPrim (loc,p) ->
      let (pat, _df) = Notation.interp_prim_token_cases_pattern_expr loc (test_kind false) p scopes in
      rcp_of_glob pat
    | CPatAtom (loc, Some id) ->
      begin
	match drop_syndef top scopes id [] with
	  |Some (a,b,c) -> RCPatCstr (loc, a, b, c)
	  |None -> RCPatAtom (loc, Some (find_pattern_variable id))
      end
    | CPatAtom (loc,None) -> RCPatAtom (loc,None)
    | CPatOr (loc, pl) ->
      RCPatOr (loc,List.map (in_pat top scopes) pl)
    | CPatCast (loc,_,_) ->
      (* We raise an error if the pattern contains a cast, due to
         current restrictions on casts in patterns. Cast in patterns
         are supportted only in local binders and only at top
         level. In fact, they are currently eliminated by the
         parser. The only reason why they are in the
         [cases_pattern_expr] type is that the parser needs to factor
         the "(c : t)" notation with user defined notations (such as
         the pair). In the long term, we will try to support such
         casts everywhere, and use them to print the domains of
         lambdas in the encoding of match in constr. This check is
         here and not in the parser because it would require
         duplicating the levels of the [pattern] rule. *)
      CErrors.user_err ~loc ~hdr:"drop_notations_pattern"
                            (Pp.strbrk "Casts are not supported in this pattern.")
  and in_pat_sc scopes x = in_pat false (x,snd scopes)
  and in_not top loc scopes (subst,substlist as fullsubst) args = function
    | NVar id ->
      let () = assert (List.is_empty args) in
      begin
	(* subst remembers the delimiters stack in the interpretation *)
	(* of the notations *)
	try
	  let (a,(scopt,subscopes)) = Id.Map.find id subst in
	  in_pat top (scopt,subscopes@snd scopes) a
	with Not_found ->
	  if Id.equal id ldots_var then RCPatAtom (loc,Some id) else
	    anomaly (str "Unbound pattern notation variable: " ++ Id.print id)
      end
    | NRef g ->
      ensure_kind top loc g;
      let (_,argscs) = find_remaining_scopes [] args g in
      RCPatCstr (loc, g, [], List.map2 (in_pat_sc scopes) argscs args)
    | NApp (NRef g,pl) ->
      ensure_kind top loc g;
      let (argscs1,argscs2) = find_remaining_scopes pl args g in
      RCPatCstr (loc, g,
		 List.map2 (fun x -> in_not false loc (x,snd scopes) fullsubst []) argscs1 pl @
		 List.map (in_pat false scopes) args, [])
    | NList (x,y,iter,terminator,lassoc) ->
      if not (List.is_empty args) then user_err ~loc 
        (strbrk "Application of arguments to a recursive notation not supported in patterns.");
      (try
         (* All elements of the list are in scopes (scopt,subscopes) *)
	 let (l,(scopt,subscopes)) = Id.Map.find x substlist in
         let termin = in_not top loc scopes fullsubst [] terminator in
	 List.fold_right (fun a t ->
           let nsubst = Id.Map.add y (a, (scopt, subscopes)) subst in
           let u = in_not false loc scopes (nsubst, substlist) [] iter in
           subst_pat_iterator ldots_var t u)
           (if lassoc then List.rev l else l) termin
       with Not_found ->
         anomaly (Pp.str "Inconsistent substitution of recursive notation"))
    | NHole _ ->
      let () = assert (List.is_empty args) in
      RCPatAtom (loc, None)
    | t -> error_invalid_pattern_notation ~loc ()
  in in_pat true

let rec intern_pat genv aliases pat =
  let intern_cstr_with_all_args loc c with_letin idslpl1 pl2 =
    let idslpl2 = List.map (intern_pat genv empty_alias) pl2 in
    let (ids',pll) = product_of_cases_patterns aliases.alias_ids (idslpl1@idslpl2) in
    let pl' = List.map (fun (asubst,pl) ->
      (asubst, PatCstr (loc,c,chop_params_pattern loc (fst c) pl with_letin,alias_of aliases))) pll in
    ids',pl' in
  match pat with
    | RCPatAlias (loc, p, id) ->
      let aliases' = merge_aliases aliases id in
      intern_pat genv aliases' p
    | RCPatCstr (loc, head, expl_pl, pl) ->
      if !asymmetric_patterns then
        let len = if List.is_empty expl_pl then Some (List.length pl) else None in
	let c,idslpl1 = find_constructor loc len head in
	let with_letin =
	  check_constructor_length genv loc c (List.length idslpl1 + List.length expl_pl) pl in
	intern_cstr_with_all_args loc c with_letin idslpl1 (expl_pl@pl)
      else
	let c,idslpl1 = find_constructor loc None head in
	let with_letin, pl2 =
	  add_implicits_check_constructor_length genv loc c (List.length idslpl1 + List.length expl_pl) pl in
	intern_cstr_with_all_args loc c with_letin idslpl1 (expl_pl@pl2)
    | RCPatAtom (loc, Some id) ->
      let aliases = merge_aliases aliases id in
      (aliases.alias_ids,[aliases.alias_map, PatVar (loc, alias_of aliases)])
    | RCPatAtom (loc, None) ->
      let { alias_ids = ids; alias_map = asubst; } = aliases in
      (ids, [asubst, PatVar (loc, alias_of aliases)])
    | RCPatOr (loc, pl) ->
      assert (not (List.is_empty pl));
      let pl' = List.map (intern_pat genv aliases) pl in
      let (idsl,pl') = List.split pl' in
      let ids = List.hd idsl in
      check_or_pat_variables loc ids (List.tl idsl);
      (ids,List.flatten pl')

let intern_cases_pattern genv scopes aliases pat =
  intern_pat genv aliases
    (drop_notations_pattern (function ConstructRef _ -> () | _ -> raise Not_found) scopes pat)

let _ =
  intern_cases_pattern_fwd :=
    fun scopes p -> intern_cases_pattern (Global.env ()) scopes empty_alias p

let intern_ind_pattern genv scopes pat =
  let no_not =
    try
      drop_notations_pattern (function (IndRef _ | ConstructRef _) -> () | _ -> raise Not_found) scopes pat
    with InternalizationError(loc,NotAConstructor _) -> error_bad_inductive_type ~loc
  in
  match no_not with
    | RCPatCstr (loc, head, expl_pl, pl) ->
      let c = (function IndRef ind -> ind | _ -> error_bad_inductive_type ~loc) head in
      let with_letin, pl2 = add_implicits_check_ind_length genv loc c
	(List.length expl_pl) pl in
      let idslpl1 = List.rev_map (intern_pat genv empty_alias) expl_pl in
      let idslpl2 = List.map (intern_pat genv empty_alias) pl2 in
      (with_letin,
       match product_of_cases_patterns [] (List.rev_append idslpl1 idslpl2) with
       | _,[_,pl] -> (c,chop_params_pattern loc c pl with_letin)
       | _ -> error_bad_inductive_type ~loc)
    | x -> error_bad_inductive_type ~loc:(raw_cases_pattern_expr_loc x)

(**********************************************************************)
(* Utilities for application                                          *)

let merge_impargs l args =
  let test x = function
  | (_, Some (_, y)) -> explicitation_eq x y
  | _ -> false
  in
  List.fold_right (fun a l ->
    match a with
      | (_,Some (_,(ExplByName id as x))) when
	  List.exists (test x) args -> l
      | _ -> a::l)
    l args

let get_implicit_name n imps =
  Some (Impargs.name_of_implicit (List.nth imps (n-1)))

let set_hole_implicit i b = function
  | GRef (loc,r,_) | GApp (_,GRef (loc,r,_),_) -> (loc,Evar_kinds.ImplicitArg (r,i,b),Misctypes.IntroAnonymous,None)
  | GVar (loc,id) -> (loc,Evar_kinds.ImplicitArg (VarRef id,i,b),Misctypes.IntroAnonymous,None)
  | _ -> anomaly (Pp.str "Only refs have implicits")

let exists_implicit_name id =
  List.exists (fun imp -> is_status_implicit imp && Id.equal id (name_of_implicit imp))

let extract_explicit_arg imps args =
  let rec aux = function
  | [] -> Id.Map.empty, []
  | (a,e)::l ->
      let (eargs,rargs) = aux l in
      match e with
      | None -> (eargs,a::rargs)
      | Some (loc,pos) ->
	  let id = match pos with
	  | ExplByName id ->
	      if not (exists_implicit_name id imps) then
		user_err ~loc 
		  (str "Wrong argument name: " ++ pr_id id ++ str ".");
	      if Id.Map.mem id eargs then
		user_err ~loc  (str "Argument name " ++ pr_id id
		++ str " occurs more than once.");
	      id
	  | ExplByPos (p,_id) ->
	      let id =
		try
		  let imp = List.nth imps (p-1) in
		  if not (is_status_implicit imp) then failwith "imp";
		  name_of_implicit imp
		with Failure _ (* "nth" | "imp" *) ->
		  user_err ~loc 
		    (str"Wrong argument position: " ++ int p ++ str ".")
	      in
	      if Id.Map.mem id eargs then
		user_err ~loc  (str"Argument at position " ++ int p ++
		  str " is mentioned more than once.");
	      id in
	  (Id.Map.add id (loc, a) eargs, rargs)
  in aux args

(**********************************************************************)
(* Main loop                                                          *)

let internalize globalenv env allow_patvar (_, ntnvars as lvar) c =
  let rec intern env = function
    | CRef (ref,us) as x ->
	let (c,imp,subscopes,l),_ =
	  intern_applied_reference intern env (Environ.named_context globalenv) 
	    lvar us [] ref 
	in
	  apply_impargs c env imp subscopes l (constr_loc x)

    | CFix (loc, (locid,iddef), dl) ->
        let lf = List.map (fun ((_, id),_,_,_,_) -> id) dl in
        let dl = Array.of_list dl in
	let n =
	  try List.index0 Id.equal iddef lf
          with Not_found ->
	    raise (InternalizationError (locid,UnboundFixName (false,iddef)))
	in
	let idl_temp = Array.map
          (fun (id,(n,order),bl,ty,_) ->
	     let intern_ro_arg f =
	       let before, after = split_at_annot bl n in
	       let (env',rbefore) = List.fold_left intern_local_binder (env,[]) before in
	       let ro = f (intern env') in
	       let n' = Option.map (fun _ -> List.count (function GLocalAssum _ -> true | _ -> false (* remove let-ins *)) rbefore) n in
		 n', ro, List.fold_left intern_local_binder (env',rbefore) after
	     in
	     let n, ro, (env',rbl) =
	       match order with
	       | CStructRec ->
		   intern_ro_arg (fun _ -> GStructRec)
	       | CWfRec c ->
		   intern_ro_arg (fun f -> GWfRec (f c))
	       | CMeasureRec (m,r) ->
		   intern_ro_arg (fun f -> GMeasureRec (f m, Option.map f r))
	     in
	     let bl = List.rev (List.map glob_local_binder_of_extended rbl) in
             ((n, ro), bl, intern_type env' ty, env')) dl in
        let idl = Array.map2 (fun (_,_,_,_,bd) (a,b,c,env') ->
	     let env'' = List.fold_left_i (fun i en name -> 
					     let (_,bli,tyi,_) = idl_temp.(i) in
					     let fix_args = (List.map (fun (na, bk, _, _) -> (build_impls bk na)) bli) in
					       push_name_env ntnvars (impls_type_list ~args:fix_args tyi)
					    en (Loc.ghost, Name name)) 0 env' lf in
             (a,b,c,intern {env'' with tmp_scope = None} bd)) dl idl_temp in
	GRec (loc,GFix
	      (Array.map (fun (ro,_,_,_) -> ro) idl,n),
              Array.of_list lf,
              Array.map (fun (_,bl,_,_) -> bl) idl,
              Array.map (fun (_,_,ty,_) -> ty) idl,
              Array.map (fun (_,_,_,bd) -> bd) idl)
    | CCoFix (loc, (locid,iddef), dl) ->
        let lf = List.map (fun ((_, id),_,_,_) -> id) dl in
        let dl = Array.of_list dl in
	let n =
          try List.index0 Id.equal iddef lf
          with Not_found ->
	    raise (InternalizationError (locid,UnboundFixName (true,iddef)))
	in
        let idl_tmp = Array.map
          (fun ((loc,id),bl,ty,_) ->
            let (env',rbl) = List.fold_left intern_local_binder (env,[]) bl in
            (List.rev (List.map glob_local_binder_of_extended rbl),
             intern_type env' ty,env')) dl in
	let idl = Array.map2 (fun (_,_,_,bd) (b,c,env') ->
	     let env'' = List.fold_left_i (fun i en name ->
					     let (bli,tyi,_) = idl_tmp.(i) in
					     let cofix_args =  List.map (fun (na, bk, _, _) -> (build_impls bk na)) bli in
	       push_name_env ntnvars (impls_type_list ~args:cofix_args tyi)
					    en (Loc.ghost, Name name)) 0 env' lf in
             (b,c,intern {env'' with tmp_scope = None} bd)) dl idl_tmp in
	GRec (loc,GCoFix n,
              Array.of_list lf,
              Array.map (fun (bl,_,_) -> bl) idl,
              Array.map (fun (_,ty,_) -> ty) idl,
              Array.map (fun (_,_,bd) -> bd) idl)
    | CProdN (loc,[],c2) ->
        intern_type env c2
    | CProdN (loc,(nal,bk,ty)::bll,c2) ->
        iterate_prod loc env bk ty (CProdN (loc, bll, c2)) nal
    | CLambdaN (loc,[],c2) ->
        intern env c2
    | CLambdaN (loc,(nal,bk,ty)::bll,c2) ->
	iterate_lam loc (reset_tmp_scope env) bk ty (CLambdaN (loc, bll, c2)) nal
    | CLetIn (loc,na,c1,t,c2) ->
	let inc1 = intern (reset_tmp_scope env) c1 in
	let int = Option.map (intern_type env) t in
	GLetIn (loc, snd na, inc1, int,
          intern (push_name_env ntnvars (impls_term_list inc1) env na) c2)
    | CNotation (loc,"- _",([CPrim (_,Numeral p)],[],[]))
	when Bigint.is_strictly_pos p ->
	intern env (CPrim (loc,Numeral (Bigint.neg p)))
    | CNotation (_,"( _ )",([a],[],[])) -> intern env a
    | CNotation (loc,ntn,args) ->
        intern_notation intern env ntnvars loc ntn args
    | CGeneralization (loc,b,a,c) ->
        intern_generalization intern env ntnvars loc b a c
    | CPrim (loc, p) ->
	fst (Notation.interp_prim_token loc p (env.tmp_scope,env.scopes))
    | CDelimiters (loc, key, e) ->
	intern {env with tmp_scope = None;
		  scopes = find_delimiters_scope loc key :: env.scopes} e
    | CAppExpl (loc, (isproj,ref,us), args) ->
        let (f,_,args_scopes,_),args =
	  let args = List.map (fun a -> (a,None)) args in
	  intern_applied_reference intern env (Environ.named_context globalenv) 
	    lvar us args ref 
	in
	  (* Rem: GApp(_,f,[]) stands for @f *)
	  GApp (loc, f, intern_args env args_scopes (List.map fst args))

    | CApp (loc, (isproj,f), args) ->
        let f,args = match f with
          (* Compact notations like "t.(f args') args" *)
          | CApp (_,(Some _,f), args') when not (Option.has_some isproj) -> 
	    f,args'@args
          (* Don't compact "(f args') args" to resolve implicits separately *)
          | _ -> f,args in
	let (c,impargs,args_scopes,l),args =
          match f with
            | CRef (ref,us) -> 
	       intern_applied_reference intern env
		 (Environ.named_context globalenv) lvar us args ref
            | CNotation (loc,ntn,([],[],[])) ->
                let c = intern_notation intern env ntnvars loc ntn ([],[],[]) in
                let x, impl, scopes, l = find_appl_head_data c in
		  (x,impl,scopes,l), args
            | x -> (intern env f,[],[],[]), args in
          apply_impargs c env impargs args_scopes 
	    (merge_impargs l args) loc

    | CRecord (loc, fs) ->
       let st = Evar_kinds.Define (not (Program.get_proofs_transparency ())) in
       let fields =
	 sort_fields ~complete:true loc fs
	             (fun _idx -> CHole (loc, Some (Evar_kinds.QuestionMark st),
                                                 Misctypes.IntroAnonymous, None))
       in
       begin
	  match fields with
	    | None -> user_err ~loc ~hdr:"intern" (str"No constructor inference.")
	    | Some (n, constrname, args) ->
		let pars = List.make n (CHole (loc, None, Misctypes.IntroAnonymous, None)) in
                let app = CAppExpl (loc, (None, constrname,None), List.rev_append pars args) in
	  intern env app
	end
    | CCases (loc, sty, rtnpo, tms, eqns) ->
        let as_in_vars = List.fold_left (fun acc (_,na,inb) ->
	  Option.fold_left (fun acc tt -> Id.Set.union (ids_of_cases_indtype tt) acc)
            (Option.fold_left (fun acc (_,y) -> name_fold Id.Set.add y acc) acc na)
	    inb) Id.Set.empty tms in
        (* as, in & return vars *)
        let forbidden_vars = Option.cata free_vars_of_constr_expr as_in_vars rtnpo in
        let tms,ex_ids,match_from_in = List.fold_right
	  (fun citm (inds,ex_ids,matchs) ->
	    let ((tm,ind),extra_id,match_td) = intern_case_item env forbidden_vars citm in
	    (tm,ind)::inds, Option.fold_right Id.Set.add extra_id ex_ids, List.rev_append match_td matchs)
	  tms ([],Id.Set.empty,[]) in
        let env' = Id.Set.fold
	  (fun var bli -> push_name_env ntnvars (Variable,[],[],[]) bli (Loc.ghost,Name var))
	  (Id.Set.union ex_ids as_in_vars) (reset_hidden_inductive_implicit_test env) in
        (* PatVars before a real pattern do not need to be matched *)
        let stripped_match_from_in =
          let rec aux = function
	    | [] -> []
	    | (_,PatVar _) :: q -> aux q
	    | l -> l
	  in aux match_from_in in
        let rtnpo = match stripped_match_from_in with
	  | [] -> Option.map (intern_type env') rtnpo (* Only PatVar in "in" clauses *)
	  | l ->
             (* Build a return predicate by expansion of the patterns of the "in" clause *)
             let thevars,thepats = List.split l in
             let sub_rtn = (* Some (GSort (Loc.ghost,GType None)) *) None in
             let sub_tms = List.map (fun id -> GVar (Loc.ghost,id),(Name id,None)) thevars (* "match v1,..,vn" *) in
             let main_sub_eqn =
               (Loc.ghost,[],thepats, (* "|p1,..,pn" *)
		Option.cata (intern_type env')
                  (GHole(Loc.ghost,Evar_kinds.CasesType false,Misctypes.IntroAnonymous,None))
                  rtnpo) (* "=> P" if there were a return predicate P, and "=> _" otherwise *) in
             let catch_all_sub_eqn =
               if List.for_all (irrefutable globalenv) thepats then [] else
                 [Loc.ghost,[],List.make (List.length thepats) (PatVar(Loc.ghost,Anonymous)), (* "|_,..,_" *)
		  GHole(Loc.ghost,Evar_kinds.ImpossibleCase,Misctypes.IntroAnonymous,None)]   (* "=> _" *) in
             Some (GCases(Loc.ghost,Term.RegularStyle,sub_rtn,sub_tms,main_sub_eqn::catch_all_sub_eqn))
	in
        let eqns' = List.map (intern_eqn (List.length tms) env) eqns in
	GCases (loc, sty, rtnpo, tms, List.flatten eqns')
    | CLetTuple (loc, nal, (na,po), b, c) ->
	let env' = reset_tmp_scope env in
	(* "in" is None so no match to add *)
        let ((b',(na',_)),_,_) = intern_case_item env' Id.Set.empty (b,na,None) in
        let p' = Option.map (fun u ->
	  let env'' = push_name_env ntnvars (Variable,[],[],[]) (reset_hidden_inductive_implicit_test env')
	    (Loc.ghost,na') in
	  intern_type env'' u) po in
        GLetTuple (loc, List.map snd nal, (na', p'), b',
                   intern (List.fold_left (push_name_env ntnvars (Variable,[],[],[])) (reset_hidden_inductive_implicit_test env) nal) c)
    | CIf (loc, c, (na,po), b1, b2) ->
      let env' = reset_tmp_scope env in
      let ((c',(na',_)),_,_) = intern_case_item env' Id.Set.empty (c,na,None) in (* no "in" no match to ad too *)
      let p' = Option.map (fun p ->
          let env'' = push_name_env ntnvars (Variable,[],[],[]) (reset_hidden_inductive_implicit_test env)
	    (Loc.ghost,na') in
	  intern_type env'' p) po in
        GIf (loc, c', (na', p'), intern env b1, intern env b2)
    | CHole (loc, k, naming, solve) ->
        let k = match k with
        | None ->
           let st = Evar_kinds.Define (not (Program.get_proofs_transparency ())) in
           (match naming with
           | Misctypes.IntroIdentifier id -> Evar_kinds.NamedHole id
           | _ -> Evar_kinds.QuestionMark st)
        | Some k -> k
        in
        let solve = match solve with
        | None -> None
        | Some gen ->
          let (ltacvars, ntnvars) = lvar in
          let ntnvars = Id.Map.domain ntnvars in
          let lvars = Id.Set.union ltacvars.ltac_bound ltacvars.ltac_vars in
          let lvars = Id.Set.union lvars ntnvars in
          let lvars = Id.Set.union lvars env.ids in
          let ist = {
            Genintern.ltacvars = lvars;
            genv = globalenv;
          } in
          let (_, glb) = Genintern.generic_intern ist gen in
          Some glb
        in
	GHole (loc, k, naming, solve)
    (* Parsing pattern variables *)
    | CPatVar (loc, n) when allow_patvar ->
	GPatVar (loc, (true,n))
    | CEvar (loc, n, []) when allow_patvar ->
	GPatVar (loc, (false,n))
    (* end *)
    (* Parsing existential variables *)
    | CEvar (loc, n, l) ->
	GEvar (loc, n, List.map (on_snd (intern env)) l)
    | CPatVar (loc, _) ->
        raise (InternalizationError (loc,IllegalMetavariable))
    (* end *)
    | CSort (loc, s) ->
	GSort(loc,s)
    | CCast (loc, c1, c2) ->
        GCast (loc,intern env c1, Miscops.map_cast_type (intern_type env) c2)

  and intern_type env = intern (set_type_scope env)

  and intern_local_binder env bind =
    intern_local_binder_aux intern ntnvars env bind

  (* Expands a multiple pattern into a disjunction of multiple patterns *)
  and intern_multiple_pattern env n (loc,pl) =
    let idsl_pll = List.map (intern_cases_pattern globalenv (None,env.scopes) empty_alias) pl in
    check_number_of_pattern loc n pl;
    product_of_cases_patterns [] idsl_pll

  (* Expands a disjunction of multiple pattern *)
  and intern_disjunctive_multiple_pattern env loc n mpl =
    assert (not (List.is_empty mpl));
    let mpl' = List.map (intern_multiple_pattern env n) mpl in
    let (idsl,mpl') = List.split mpl' in
    let ids = List.hd idsl in
    check_or_pat_variables loc ids (List.tl idsl);
    (ids,List.flatten mpl')

  (* Expands a pattern-matching clause [lhs => rhs] *)
  and intern_eqn n env (loc,lhs,rhs) =
    let eqn_ids,pll = intern_disjunctive_multiple_pattern env loc n lhs in
    (* Linearity implies the order in ids is irrelevant *)
    check_linearity lhs eqn_ids;
    let env_ids = List.fold_right Id.Set.add eqn_ids env.ids in
    List.map (fun (asubst,pl) ->
      let rhs = replace_vars_constr_expr asubst rhs in
      let rhs' = intern {env with ids = env_ids} rhs in
      (loc,eqn_ids,pl,rhs')) pll

  and intern_case_item env forbidden_names_for_gen (tm,na,t) =
    (* the "match" part *)
    let tm' = intern env tm in
    (* the "as" part *)
    let extra_id,na = match tm', na with
      | GVar (loc,id), None when not (Id.Map.mem id (snd lvar)) -> Some id,(loc,Name id)
      | GRef (loc, VarRef id, _), None -> Some id,(loc,Name id)
      | _, None -> None,(Loc.ghost,Anonymous)
      | _, Some (loc,na) -> None,(loc,na) in
    (* the "in" part *)
    let match_td,typ = match t with
    | Some t ->
	let with_letin,(ind,l) = intern_ind_pattern globalenv (None,env.scopes) t in
	let (mib,mip) = Inductive.lookup_mind_specif globalenv ind in
	let nparams = (List.length (mib.Declarations.mind_params_ctxt)) in
	(* for "in Vect n", we answer (["n","n"],[(loc,"n")])

	   for "in Vect (S n)", we answer ((match over "m", relevant branch is "S
	   n"), abstract over "m") = ([("m","S n")],[(loc,"m")]) where "m" is
	   generated from the canonical name of the inductive and outside of
	   {forbidden_names_for_gen} *)
	let (match_to_do,nal) =
	  let rec canonize_args case_rel_ctxt arg_pats forbidden_names match_acc var_acc =
	    let add_name l = function
	      | _,Anonymous -> l
	      | loc,(Name y as x) -> (y,PatVar(loc,x)) :: l in
	    match case_rel_ctxt,arg_pats with
	      (* LetIn in the rel_context *)
	      | LocalDef _ :: t, l when not with_letin ->
		canonize_args t l forbidden_names match_acc ((Loc.ghost,Anonymous)::var_acc)
	      | [],[] ->
		(add_name match_acc na, var_acc)
	      | _::t,PatVar (loc,x)::tt ->
		canonize_args t tt forbidden_names
		  (add_name match_acc (loc,x)) ((loc,x)::var_acc)
	      | (LocalAssum (cano_name,ty) | LocalDef (cano_name,_,ty)) :: t, c::tt ->
		let fresh =
		  Namegen.next_name_away_with_default_using_types "iV" cano_name forbidden_names (EConstr.of_constr ty) in
		canonize_args t tt (fresh::forbidden_names)
		  ((fresh,c)::match_acc) ((cases_pattern_loc c,Name fresh)::var_acc)
	      | _ -> assert false in
	  let _,args_rel =
	    List.chop nparams (List.rev mip.Declarations.mind_arity_ctxt) in
	  canonize_args args_rel l (Id.Set.elements forbidden_names_for_gen) [] [] in
	match_to_do, Some (cases_pattern_expr_loc t,ind,List.rev_map snd nal)
    | None ->
      [], None in
    (tm',(snd na,typ)), extra_id, match_td

  and iterate_prod loc2 env bk ty body nal =
    let env, bl = intern_assumption intern ntnvars env nal bk ty in
    it_mkGProd loc2 bl (intern_type env body)

  and iterate_lam loc2 env bk ty body nal =
    let env, bl = intern_assumption intern ntnvars env nal bk ty in
    it_mkGLambda loc2 bl (intern env body)

  and intern_impargs c env l subscopes args =
    let eargs, rargs = extract_explicit_arg l args in
    if !parsing_explicit then
      if Id.Map.is_empty eargs then intern_args env subscopes rargs
      else error "Arguments given by name or position not supported in explicit mode."
    else
    let rec aux n impl subscopes eargs rargs =
      let (enva,subscopes') = apply_scope_env env subscopes in
      match (impl,rargs) with
      | (imp::impl', rargs) when is_status_implicit imp ->
	  begin try
	    let id = name_of_implicit imp in
	    let (_,a) = Id.Map.find id eargs in
	    let eargs' = Id.Map.remove id eargs in
	    intern enva a :: aux (n+1) impl' subscopes' eargs' rargs
	  with Not_found ->
	  if List.is_empty rargs && Id.Map.is_empty eargs && not (maximal_insertion_of imp) then
            (* Less regular arguments than expected: complete *)
            (* with implicit arguments if maximal insertion is set *)
	    []
	  else
	    GHole (set_hole_implicit (n,get_implicit_name n l) (force_inference_of imp) c) ::
	      aux (n+1) impl' subscopes' eargs rargs
	  end
      | (imp::impl', a::rargs') ->
	  intern enva a :: aux (n+1) impl' subscopes' eargs rargs'
      | (imp::impl', []) ->
	  if not (Id.Map.is_empty eargs) then
	    (let (id,(loc,_)) = Id.Map.choose eargs in
	       user_err ~loc  (str "Not enough non implicit \
	    arguments to accept the argument bound to " ++
		 pr_id id ++ str"."));
	  []
      | ([], rargs) ->
	  assert (Id.Map.is_empty eargs);
	  intern_args env subscopes rargs
    in aux 1 l subscopes eargs rargs

  and apply_impargs c env imp subscopes l loc = 
    let imp = select_impargs_size (List.length (List.filter (fun (_,x) -> x == None) l)) imp in
    let l = intern_impargs c env imp subscopes l in
      smart_gapp c loc l

  and smart_gapp f loc = function
    | [] -> f
    | l -> match f with 
      | GApp (loc', g, args) -> GApp (Loc.merge loc' loc, g, args@l)
      | _ -> GApp (Loc.merge (loc_of_glob_constr f) loc, f, l)
      
  and intern_args env subscopes = function
    | [] -> []
    | a::args ->
        let (enva,subscopes) = apply_scope_env env subscopes in
        (intern enva a) :: (intern_args env subscopes args)

  in
  try
    intern env c
  with
      InternalizationError (loc,e) ->
	user_err ~loc ~hdr:"internalize"
	  (explain_internalization_error e)

(**************************************************************************)
(* Functions to translate constr_expr into glob_constr                    *)
(**************************************************************************)

let extract_ids env =
  List.fold_right Id.Set.add
    (Termops.ids_of_rel_context (Environ.rel_context env))
    Id.Set.empty

let scope_of_type_kind = function
  | IsType -> Notation.current_type_scope_name ()
  | OfType typ -> compute_type_scope (EConstr.Unsafe.to_constr typ)
  | WithoutTypeConstraint -> None

let empty_ltac_sign = {
  ltac_vars = Id.Set.empty;
  ltac_bound = Id.Set.empty;
}

let intern_gen kind env
               ?(impls=empty_internalization_env) ?(allow_patvar=false) ?(ltacvars=empty_ltac_sign)
               c =
  let tmp_scope = scope_of_type_kind kind in
  internalize env {ids = extract_ids env; unb = false;
		         tmp_scope = tmp_scope; scopes = [];
			 impls = impls}
    allow_patvar (ltacvars, Id.Map.empty) c

let intern_constr env c = intern_gen WithoutTypeConstraint env c

let intern_type env c = intern_gen IsType env c

let intern_pattern globalenv patt =
  try
    intern_cases_pattern globalenv (None,[]) empty_alias patt
  with
      InternalizationError (loc,e) ->
	user_err ~loc ~hdr:"internalize" (explain_internalization_error e)


(*********************************************************************)
(* Functions to parse and interpret constructions *)

(* All evars resolved *)

let interp_gen kind env sigma ?(impls=empty_internalization_env) c =
  let c = intern_gen kind ~impls env c in
  understand ~expected_type:kind env sigma c

let interp_constr env sigma ?(impls=empty_internalization_env) c =
  interp_gen WithoutTypeConstraint env sigma c

let interp_type env sigma ?(impls=empty_internalization_env) c =
  interp_gen IsType env sigma ~impls c

let interp_casted_constr env sigma ?(impls=empty_internalization_env) c typ =
  interp_gen (OfType typ) env sigma ~impls c

(* Not all evars expected to be resolved *)

let interp_open_constr env sigma c =
  understand_tcc env sigma (intern_constr env c)

(* Not all evars expected to be resolved and computation of implicit args *)

let interp_constr_evars_gen_impls env evdref
    ?(impls=empty_internalization_env) expected_type c =
  let c = intern_gen expected_type ~impls env c in
  let imps = Implicit_quantifiers.implicits_of_glob_constr ~with_products:(expected_type == IsType) c in
    understand_tcc_evars env evdref ~expected_type c, imps

let interp_constr_evars_impls env evdref ?(impls=empty_internalization_env) c =
  interp_constr_evars_gen_impls env evdref ~impls WithoutTypeConstraint c

let interp_casted_constr_evars_impls env evdref ?(impls=empty_internalization_env) c typ =
  interp_constr_evars_gen_impls env evdref ~impls (OfType typ) c

let interp_type_evars_impls env evdref ?(impls=empty_internalization_env) c =
  interp_constr_evars_gen_impls env evdref ~impls IsType c

(* Not all evars expected to be resolved, with side-effect on evars *)

let interp_constr_evars_gen env evdref ?(impls=empty_internalization_env) expected_type c =
  let c = intern_gen expected_type ~impls env c in
  understand_tcc_evars env evdref ~expected_type c

let interp_constr_evars env evdref ?(impls=empty_internalization_env) c =
  interp_constr_evars_gen env evdref WithoutTypeConstraint ~impls c

let interp_casted_constr_evars env evdref ?(impls=empty_internalization_env) c typ =
  interp_constr_evars_gen env evdref ~impls (OfType (EConstr.of_constr typ)) c

let interp_type_evars env evdref ?(impls=empty_internalization_env) c =
  interp_constr_evars_gen env evdref IsType ~impls c

(* Miscellaneous *)

let intern_constr_pattern env ?(as_type=false) ?(ltacvars=empty_ltac_sign) c =
  let c = intern_gen (if as_type then IsType else WithoutTypeConstraint)
            ~allow_patvar:true ~ltacvars env c in
  pattern_of_glob_constr c

let interp_notation_constr ?(impls=empty_internalization_env) nenv a =
  let env = Global.env () in
  (* [vl] is intended to remember the scope of the free variables of [a] *)
  let vl = Id.Map.map (fun typ -> (ref true, ref None, typ)) nenv.ninterp_var_type in
  let c = internalize (Global.env()) {ids = extract_ids env; unb = false;
						tmp_scope = None; scopes = []; impls = impls}
    false (empty_ltac_sign, vl) a in
  (* Translate and check that [c] has all its free variables bound in [vars] *)
  let a, reversible = notation_constr_of_glob_constr nenv c in
  (* Splits variables into those that are binding, bound, or both *)
  (* binding and bound *)
  let out_scope = function None -> None,[] | Some (a,l) -> a,l in
  let vars = Id.Map.map (fun (isonlybinding, sc, typ) ->
    (!isonlybinding, out_scope !sc, typ)) vl in
  (* Returns [a] and the ordered list of variables with their scopes *)
  vars, a, reversible

(* Interpret binders and contexts  *)

let interp_binder env sigma na t =
  let t = intern_gen IsType env t in
  let t' = locate_if_hole (loc_of_glob_constr t) na t in
  understand ~expected_type:IsType env sigma t'

let interp_binder_evars env evdref na t =
  let t = intern_gen IsType env t in
  let t' = locate_if_hole (loc_of_glob_constr t) na t in
  understand_tcc_evars env evdref ~expected_type:IsType t'

let my_intern_constr env lvar acc c =
  internalize env acc false lvar c

let intern_context global_level env impl_env binders =
  try
  let lvar = (empty_ltac_sign, Id.Map.empty) in
  let lenv, bl = List.fold_left
	    (fun (lenv, bl) b ->
	       let (env, bl) = intern_local_binder_aux ~global_level (my_intern_constr env lvar) Id.Map.empty (lenv, bl) b in
	       (env, bl))
	    ({ids = extract_ids env; unb = false;
	      tmp_scope = None; scopes = []; impls = impl_env}, []) binders in
  (lenv.impls, List.map glob_local_binder_of_extended bl)
  with InternalizationError (loc,e) ->
    user_err ~loc ~hdr:"internalize" (explain_internalization_error e)

let interp_rawcontext_evars env evdref k bl =
  let open EConstr in
  let (env, par, _, impls) =
    List.fold_left
      (fun (env,params,n,impls) (na, k, b, t) ->
       let t' =
	 if Option.is_empty b then locate_if_hole (loc_of_glob_constr t) na t
	 else t
       in
       let t = understand_tcc_evars env evdref ~expected_type:IsType t' in
	match b with
	    None ->
	      let d = LocalAssum (na,t) in
	      let impls =
		if k == Implicit then
		  let na = match na with Name n -> Some n | Anonymous -> None in
		    (ExplByPos (n, na), (true, true, true)) :: impls
		else impls
	      in
		(push_rel d env, d::params, succ n, impls)
	  | Some b ->
	      let c = understand_tcc_evars env evdref ~expected_type:(OfType t) b in
	      let d = LocalDef (na, c, t) in
		(push_rel d env, d::params, n, impls))
      (env,[],k+1,[]) (List.rev bl)
  in (env, par), impls

let interp_context_evars ?(global_level=false) ?(impl_env=empty_internalization_env) ?(shift=0) env evdref params =
  let int_env,bl = intern_context global_level env impl_env params in
  let x = interp_rawcontext_evars env evdref shift bl in
  int_env, x
<|MERGE_RESOLUTION|>--- conflicted
+++ resolved
@@ -900,9 +900,6 @@
 (**********************************************************************)
 (** {5 Cases }                                                        *)
 
-<<<<<<< HEAD
-(** {6 Elementary bricks } *)
-=======
 (** Private internalization patterns *)
 type raw_cases_pattern_expr =
   | RCPatAlias of Loc.t * raw_cases_pattern_expr * Id.t
@@ -918,8 +915,7 @@
   | RCPatAtom (loc,_) -> loc
   | RCPatOr (loc,_) -> loc
 
-(** {6 Elemtary bricks } *)
->>>>>>> e4ca8679
+(** {6 Elementary bricks } *)
 let apply_scope_env env = function
   | [] -> {env with tmp_scope = None}, []
   | sc::scl -> {env with tmp_scope = sc}, scl
